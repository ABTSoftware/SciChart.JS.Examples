{
  "name": "electron-scichart-demo",
  "appId": "com.scichart.electron-demo",
  "version": "1.0.0",
  "description": "First Tutorial with SciChart.js and Electron",
  "main": "main.js",
    "engines" : {
    "node" : ">=10.0.0 <18.0.0"
  },
  "scripts": {
    "compile": "electron-webpack",
    "start": "electron-webpack dev",
    "dist": "npm run compile && electron-builder",
    "postinstall": "electron-builder install-app-deps"
  },
  "build": {
    "publish": null,
    "mac": {
      "category": "public.app-category.utilities",
      "hardenedRuntime": true,
      "entitlements": "entitlements.mac.inherit.plist",
      "target": [
        "dmg",
        "zip"
      ],
      "gatekeeperAssess": false
    }
  },
  "author": "",
  "license": "MIT",
  "devDependencies": {
    "@babel/core": "^7.12.3",
    "@babel/preset-react": "^7.12.1",
    "@types/react": "^16.9.35",
    "@types/react-dom": "^16.9.8",
    "babel-loader": "^8.1.0",
    "copy-files-from-to": "^3.2.0",
    "copy-webpack-plugin": "^6.0.3",
<<<<<<< HEAD
    "electron-builder": "22.10.5",
=======
    "electron-builder": "^22.7.0",
>>>>>>> 3c292f98
    "electron-rebuild": "^1.11.0",
    "electron-webpack": "^2.8.2",
    "prettier": "^2.1.2",
    "ts-loader": "^7.0.5",
    "typescript": "4.6.4",
    "webpack": "^4.44.1",
    "webpack-cli": "^3.3.12",
    "webpack-dev-server": "^3.11.0"
  },
  "dependencies": {
    "electron": "^17.2.0",
    "electron-is-dev": "^2.0.0",
    "react": "^17.0.1",
    "react-dom": "^17.0.1",
    "scichart": "^3.0.284",
    "source-map-support": "^0.5.19"
  },
  "electronWebpack": {
    "renderer": {
      "webpackConfig": "webpack.config.js"
    }
  }
}<|MERGE_RESOLUTION|>--- conflicted
+++ resolved
@@ -36,11 +36,7 @@
     "babel-loader": "^8.1.0",
     "copy-files-from-to": "^3.2.0",
     "copy-webpack-plugin": "^6.0.3",
-<<<<<<< HEAD
     "electron-builder": "22.10.5",
-=======
-    "electron-builder": "^22.7.0",
->>>>>>> 3c292f98
     "electron-rebuild": "^1.11.0",
     "electron-webpack": "^2.8.2",
     "prettier": "^2.1.2",
