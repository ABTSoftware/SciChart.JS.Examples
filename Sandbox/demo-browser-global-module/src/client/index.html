--- conflicted
+++ resolved
@@ -10,11 +10,7 @@
     ></script>
     <!-- Or to use a specific version -->
     <!-- <script
-<<<<<<< HEAD
-      src="https://cdn.jsdelivr.net/npm/scichart@3.5.681/_wasm/index.min.js"
-=======
       src="https://cdn.jsdelivr.net/npm/scichart@3.5.687/_wasm/index.min.js"
->>>>>>> ca76685b
       crossorigin="anonymous"
     ></script> -->
     <script src="scichart-example.js" defer></script>
