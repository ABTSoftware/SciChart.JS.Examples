--- conflicted
+++ resolved
@@ -253,11 +253,7 @@
           },
           dependencies: {
             "parcel-bundler": "^1.6.1",
-<<<<<<< HEAD
             scichart: "3.5.711",
-=======
-            scichart: "3.5.708",
->>>>>>> 99695bc1
           },
           devDependencies: {
             "@babel/core": "7.2.0",
