{
  "name": "scichart-documentation",
  "version": "1.0.0",
  "description": "",
  "main": "index.js",
  "scripts": {
    "tsc": "tsc --watch",
    "build": "tsc && npm run copySciChart && npm run gen",
    "copySciChart": "copy-files-from-to --config copy-files-from-to.json",
    "start": "node server/server.js",
    "dev": "ts-node server/server.ts",
    "gen": "ts-node server/generateDemoFiles.ts",
    "prettier": "prettier --write"
  },
  "keywords": [],
  "author": "",
  "license": "ISC",
  "dependencies": {
    "codesandbox": "^2.2.3",
    "express": "^4.17.1",
    "html-entities": "^2.3.3",
<<<<<<< HEAD
    "scichart": "^3.5.711"
=======
    "scichart": "^3.5.721"
>>>>>>> 66422751
  },
  "devDependencies": {
    "@types/express": "^4.17.7",
    "@types/request": "^2.48.8",
    "copy-files-from-to": "^2.1.0",
    "prettier": "^1.19.1",
    "ts-node": "^10.9.1",
    "tslint": "^6.1.2",
    "typescript": "^4.9.4"
  }
}<|MERGE_RESOLUTION|>--- conflicted
+++ resolved
@@ -19,11 +19,7 @@
     "codesandbox": "^2.2.3",
     "express": "^4.17.1",
     "html-entities": "^2.3.3",
-<<<<<<< HEAD
-    "scichart": "^3.5.711"
-=======
     "scichart": "^3.5.721"
->>>>>>> 66422751
   },
   "devDependencies": {
     "@types/express": "^4.17.7",
