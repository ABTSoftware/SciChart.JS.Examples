import {
    SciChartSurface,
    NumericAxis,
    SciChartJsNavyTheme,
    TriangleRenderableSeries,
    XyDataSeries,
    ETriangleSeriesDrawMode,
    ZoomPanModifier,
    ZoomExtentsModifier,
    EFillPaletteMode,
    parseColorToUIntArgb,
    NumberRange
} from "scichart";
async function triangleSeriesStripChart(divElementId) {
    const { wasmContext, sciChartSurface } = await SciChartSurface.create(divElementId, {
        theme: new SciChartJsNavyTheme()
    });
    const growBy = new NumberRange(0.1, 0.1);
    sciChartSurface.xAxes.add(new NumericAxis(wasmContext, { growBy }));
    sciChartSurface.yAxes.add(new NumericAxis(wasmContext, { growBy }));
    // const coordinates = [
    //     [0, 0],
    //     [0, 200],
    //     [200, 0],
    //     [200, 200]
    // ];
    const coordinates = [
        [0, 150],
        [0, 50],
        [50, 0],
        [150, 0],
        [200, 50],
        [200, 150],
        [150, 200],
        [50, 200],
        [0, 150],
        [0, 50]
    ];
    const dataSeries = new XyDataSeries(wasmContext, {
        xValues: coordinates.map(p => p[0]),
        yValues: coordinates.map(p => p[1])
    });
    const colors = {
        0: "#f39c12",
        1: "#27ae60",
        2: "#2980b9",
        3: "#8e44ad"
    };
    class TrianglePaletteProvider {
        fillPaletteMode = EFillPaletteMode.SOLID;
        onAttached() {}
        onDetached() {}
        overrideFillArgb(_xValue, _yValue, index, _opacity) {
            // return parseColorToUIntArgb(Math.floor(index / 3) % 2 === 0 ? "cornflowerblue" : "lightgray");
            console.log(Math.floor(index / 3));
            return parseColorToUIntArgb(colors[Math.floor(index / 3)]);
        }
    }
    const italySeries = new TriangleRenderableSeries(wasmContext, {
        dataSeries,
        drawMode: ETriangleSeriesDrawMode.Strip,
<<<<<<< HEAD
        fill: "cornflowerblue"
        // paletteProvider: new TrianglePaletteProvider()
=======
        fill: "cornflowerblue",
        paletteProvider: new TrianglePaletteProvider()
>>>>>>> d4eb2b26
    });
    sciChartSurface.renderableSeries.add(italySeries);
    // Add zoom/pan controls
    sciChartSurface.chartModifiers.add(new ZoomPanModifier(), new ZoomExtentsModifier());
    return sciChartSurface;
}
triangleSeriesStripChart("scichart-root");<|MERGE_RESOLUTION|>--- conflicted
+++ resolved
@@ -59,13 +59,8 @@
     const italySeries = new TriangleRenderableSeries(wasmContext, {
         dataSeries,
         drawMode: ETriangleSeriesDrawMode.Strip,
-<<<<<<< HEAD
-        fill: "cornflowerblue"
-        // paletteProvider: new TrianglePaletteProvider()
-=======
         fill: "cornflowerblue",
         paletteProvider: new TrianglePaletteProvider()
->>>>>>> d4eb2b26
     });
     sciChartSurface.renderableSeries.add(italySeries);
     // Add zoom/pan controls
