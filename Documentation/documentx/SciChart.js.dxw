--- conflicted
+++ resolved
@@ -1,7 +1,6 @@
 ﻿<?xml version="1.0" encoding="utf-8"?>
 <ApplicationWorkspace>
   <RecentItems>
-<<<<<<< HEAD
     <RecentItem Key="38afdac0-306d-40d9-b056-b1b8f2a3ae61.-" IsPinned="false" Type="Innovasys.ContentAuthoring.Topics.RecentTopic" Assembly="Innovasys.ContentAuthoring.Topics">
       <HandlerName>TOPICS</HandlerName>
       <Category>Topics</Category>
@@ -11,9 +10,6 @@
       <Category>Topics</Category>
     </RecentItem>
     <RecentItem Key="9bbffba5-8968-489b-91f3-78d47a0b896c.-" IsPinned="false" Type="Innovasys.ContentAuthoring.Topics.RecentTopic" Assembly="Innovasys.ContentAuthoring.Topics">
-=======
-    <RecentItem Key="1fb26b6a-1169-49bf-8d6a-981425483ff8.-" IsPinned="false" Type="Innovasys.ContentAuthoring.Topics.RecentTopic" Assembly="Innovasys.ContentAuthoring.Topics">
->>>>>>> 296a1609
       <HandlerName>TOPICS</HandlerName>
       <Category>Topics</Category>
     </RecentItem>
@@ -81,17 +77,6 @@
       <HandlerName>TOPICS</HandlerName>
       <Category>Topics</Category>
     </RecentItem>
-<<<<<<< HEAD
-=======
-    <RecentItem Key="31e819ca-a224-4e7a-8fa1-4c8301fb6108.-" IsPinned="false" Type="Innovasys.ContentAuthoring.Topics.RecentTopic" Assembly="Innovasys.ContentAuthoring.Topics">
-      <HandlerName>TOPICS</HandlerName>
-      <Category>Topics</Category>
-    </RecentItem>
-    <RecentItem Key="463d136b-fe1f-4960-85ac-9cb15ceb1d21.-" IsPinned="false" Type="Innovasys.ContentAuthoring.Topics.RecentTopic" Assembly="Innovasys.ContentAuthoring.Topics">
-      <HandlerName>TOPICS</HandlerName>
-      <Category>Topics</Category>
-    </RecentItem>
->>>>>>> 296a1609
   </RecentItems>
   <ProjectProfileApplicationPlugin DesignTimeProjectProfile="6b2cfb6d-7340-49af-9cfb-d31ec7a4a0d5" DesignTimeProjectLocale="-" />
 </ApplicationWorkspace>