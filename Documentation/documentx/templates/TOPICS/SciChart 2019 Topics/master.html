--- conflicted
+++ resolved
@@ -33,7 +33,6 @@
       ]]>
   </ContentSection>
 
-<<<<<<< HEAD
     <ContentSection name="HeadTags">
         <![CDATA[
     <!--DXMETADATA start type="Synopsis" StripHtmlTags="True" MaxLength="250" format="<meta name=""Description"" content=""%%Synopsis%%"" />"--><!--DXMETADATA end-->
@@ -60,34 +59,6 @@
         </div>
         ]]>
     </ContentSection>
-=======
-  <ContentSection name="HeadTags">
-      <![CDATA[
-  <!--DXMETADATA start type="Synopsis" StripHtmlTags="True" MaxLength="250" format="<meta name=""Description"" content=""%%Synopsis%%"" />"--><!--DXMETADATA end-->
-  
-  <!--DXMETADATA start type="PackageLink" packagename="plugins-topics" filetype="css"--><!--DXMETADATA end-->
-  <!--DXMETADATA start type="PackageLink" packagename="core-topics" filetype="css" firstlinkattributes=" data-mshv2-stylesheet=""/template/packages/core-topics/topics.mshv2.css"" data-mshv1-stylesheet=""/template/packages/core-topics/topics.mshv1.css"" data-responsive-mobile=""template/packages/core-topics/topics.mobile.css"" data-responsive-tablet=""template/packages/core-topics/topics.tablet.css"""--><!--DXMETADATA end-->
-  <!--DXMETADATA start type="PackageLink" packagename="plugins-topics" filetype="script"--><!--DXMETADATA end-->
-  <!--DXMETADATA start type="PackageLink" packagename="core-topics" filetype="script"--><!--DXMETADATA end-->
-      ]]>
-  </ContentSection>
-  
-  <ContentSection name="HeaderContent">
-      <![CDATA[
-      <div class="i-project-title">	
-          <!-- SciChart Customisation -->
-          <a class="header-link" href="<!--DXMETADATA start type="Variable" NAME="DocumentationRoot" format="%%DocumentationRoot%%"--><!--DXMETADATA end --><!--DXMETADATA start type="Variable" NAME="DocumentationHome" format="%%DocumentationHome%%"--><!--DXMETADATA end -->" target="_blank">
-              <!--DXMETADATA start type="Variable" NAME="PlatformName" format="%%PlatformName%%"--><!--DXMETADATA end --> Charting Documentation
-          </a>
-           - SciChart <a class="header-link" href="<!--DXMETADATA start type="Variable" NAME="PlatformInfoHome" format="%%PlatformInfoHome%%"--><!--DXMETADATA end -->" target="_blank">
-              <!--DXMETADATA start type="Variable" NAME="PlatformName" format="%%PlatformName%%"--><!--DXMETADATA end --> Charts</a> SDK <!--DXMETADATA start type="Variable" NAME="PlatformVersion" format="%%PlatformVersion%%"--><!--DXMETADATA end -->
-          
-          &nbsp;&nbsp Switch to <a class="header-link" target="_blank" href="<!--DXMETADATA start type="Variable" NAME="OtherVersionRoot" format="%%OtherVersionRoot%%"--><!--DXMETADATA end --><!--DXMETADATA start type="Variable" NAME="DocumentationHome" format="%%DocumentationHome%%"--><!--DXMETADATA end -->"> <!--DXMETADATA start type="Variable" NAME="OtherVersion" format="%%OtherVersion%%"--><!--DXMETADATA end --> </a>
-          <!-- SciChart Customisations -->
-      </div>
-      ]]>
-  </ContentSection>
->>>>>>> 296a1609
 
   <ContentSection name="MshvMetaTags">
       <![CDATA[	
