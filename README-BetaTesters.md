--- conflicted
+++ resolved
@@ -1,10 +1,6 @@
 # BETA Testing SciChart.js 
 
-<<<<<<< HEAD
-The SciChart.js JavaScript Charts Beta was is released on 14th Oct 2020!   
-=======
 The SciChart.js JavaSCript Charts Beta was released on 14th Oct 2020!   
->>>>>>> 298c4229
 
 **[See the release note here](https://www.scichart.com/scichart-js-ultra-high-performance-javascript-charts-beta/).**
 
