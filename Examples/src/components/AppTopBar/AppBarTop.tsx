import { FC, useContext, useState, useEffect } from "react";
import AppBar from "@mui/material/AppBar";
import Button from "@mui/material/Button";
import Toolbar from "@mui/material/Toolbar";
import GitHubIcon from "@mui/icons-material/GitHub";
import BookIcon from "@mui/icons-material/Book";
import Search from "../Search/Search";
import classes from "./AppTopBar.module.scss";
import Logo from "../../images/scichart-logo-app-bar.svg";
import LogoSmall from "../../images/scichart-logo-app-bar-mobile.svg";
import { TExamplePage } from "../AppRouter/examplePages";
import npm from "./npm.svg";
import { FrameworkContext } from "../../helpers/shared/Helpers/FrameworkContext";
import { getTitle } from "../../helpers/shared/Helpers/frameworkParametrization";

type TProps = {
    toggleDrawer: () => void;
    currentExample?: TExamplePage;
};

const AppBarTop: FC<TProps> = (props) => {
    const { currentExample } = props;
    const selectedFramework = useContext(FrameworkContext);
    const baseGithubPath = "https://github.com/ABTSoftware/SciChart.JS.Examples/blob/master/Examples/src";
    const contextualGithub =
        currentExample?.filepath !== undefined
            ? baseGithubPath + "/components/Examples/" + currentExample.filepath
            : "https://github.com/ABTSoftware/SciChart.JS.Examples";
    const contextualGithubTitle =
        currentExample !== undefined
            ? `View source for ${getTitle(currentExample.title, selectedFramework)} on Github`
            : "Clone SciChart.js.examples on GitHub";
    const docLinks = currentExample?.documentationLinks;
    const contextualDocUrl =
        docLinks !== undefined && docLinks.length > 0
            ? docLinks[0].href
            : "https://www.scichart.com/javascript-chart-documentation";
    const contextualDocTitle =
        docLinks !== undefined && docLinks.length > 0 ? docLinks[0].title : "SciChart.js Documentation Home";

<<<<<<< HEAD
    useEffect(() => {
        setIsMobile(window.innerWidth <= 768);
    }, []);

    type TAvailableFrameworkVariants = {
        [key in EPageFramework]: string;
    };
    useEffect(() => {
        const fetchAvailableVariants = async (example: TExamplePage): Promise<TAvailableFrameworkVariants> => {
            const variantsUrl = `services/variants/${example.path}?framework=${selectedFramework}`;
            const response = await fetch(variantsUrl);
            const data = (await response.json()) as TAvailableFrameworkVariants;
            return data;
        };

        if (currentExample) {
            fetchAvailableVariants(currentExample).then((variants) => {
                const frameworks = Object.keys(variants).filter((key) => variants[key as EPageFramework]);
                setAvailableFrameworks([...(frameworks as EPageFramework[]), EPageFramework.React]);
            });
        }
    }, [currentExample]);

    const isFrameworkVariantAvailable = availableFrameworks?.includes(selectedFramework);

    const codeSandboxButton = currentExample ? (
        <>
            <Button
                //disabled={!isFrameworkVariantAvailable}
                rel="nofollow external"
                // className={
                //     isFrameworkVariantAvailable ? classes.PurpleButton : `${classes.PurpleButton} ${classes.DisabledButton}`
                // }
                className={classes.PurpleButton}
                href={`codesandbox/${currentExample.path}?codesandbox=1&framework=${
                    isFrameworkVariantAvailable ? selectedFramework : EPageFramework.React
                }`}
                title={
                    isFrameworkVariantAvailable
                        ? `Edit ${getTitle(currentExample.title, selectedFramework)} in CodeSandbox`
                        : `Sorry, we have not got ${FRAMEWORK_NAME[selectedFramework]} code for this example yet, so you will see react code instead, but the actual chart code is always the same. Contact support@scichart.com to request prioritisation of this example`
                }
                target="_blank"
            >
                <CodeIcon fontSize="small" /> &nbsp;Code Sandbox
            </Button>
            <Button
                //disabled={!isFrameworkVariantAvailable}
                rel="nofollow external"
                // className={
                //     isFrameworkVariantAvailable ? classes.PurpleButton : `${classes.PurpleButton} ${classes.DisabledButton}`
                // }
                className={classes.PurpleButton}
                href={`stackblitz/${currentExample.path}?framework=${
                    isFrameworkVariantAvailable ? selectedFramework : EPageFramework.React
                }`}
                title={
                    isFrameworkVariantAvailable
                        ? `Edit ${getTitle(currentExample.title, selectedFramework)} in StackBlitz`
                        : `Sorry, we have not got ${FRAMEWORK_NAME[selectedFramework]} code for this example yet, so you will see react code instead, but the actual chart code is always the same. Contact support@scichart.com to request prioritisation of this example`
                }
                target="_blank"
            >
                <CodeIcon fontSize="small" /> &nbsp;StackBlitz
            </Button>
        </>
    ) : null;

=======
>>>>>>> fcfd637f
    return (
        <AppBar position="sticky" className={classes.AppBar}>
            <Toolbar className={classes.ToolBar}>
                <a href="https://demo.scichart.com/" title="SciChart Demo">
                    {typeof window !== "undefined" && window?.innerWidth <= 768 ? (
                        <img className={classes.Logo} src={LogoSmall} alt="scichart-logo" />
                    ) : (
                        <img className={classes.Logo} src={Logo} alt="scichart-logo" />
                    )}
                </a>
                <Search />
                <div className={classes.FlexPlaceholder}></div>
                <Button
                    className={classes.BlueButton}
                    href="https://www.scichart.com/getting-started/scichart-javascript/"
                    target="_blank"
                    title="Get a FREE Community license"
                    style={{ color: "white" }}
                >
                    Get it FREE
                </Button>
                <Button
                    className={classes.PurpleButton}
                    href={contextualDocUrl}
                    title={contextualDocTitle}
                    target="_blank"
                    style={{ color: "white" }}
                >
                    <BookIcon fontSize="small" style={{ color: "white" }} />
                    &nbsp;Docs
                </Button>
                <a className={classes.GitHubLink} href={contextualGithub} title={contextualGithubTitle} target="_blank">
                    <GitHubIcon fontSize="small" />
                </a>
                <a
                    className={classes.NpmLink}
                    href="https://www.npmjs.com/package/scichart"
                    title="npmjs / SciChart"
                    target="_blank"
                >
                    <img src={npm} alt="Npm Logo" width={32} height={32} />
                </a>
            </Toolbar>
        </AppBar>
    );
};

export default AppBarTop;<|MERGE_RESOLUTION|>--- conflicted
+++ resolved
@@ -38,77 +38,6 @@
     const contextualDocTitle =
         docLinks !== undefined && docLinks.length > 0 ? docLinks[0].title : "SciChart.js Documentation Home";
 
-<<<<<<< HEAD
-    useEffect(() => {
-        setIsMobile(window.innerWidth <= 768);
-    }, []);
-
-    type TAvailableFrameworkVariants = {
-        [key in EPageFramework]: string;
-    };
-    useEffect(() => {
-        const fetchAvailableVariants = async (example: TExamplePage): Promise<TAvailableFrameworkVariants> => {
-            const variantsUrl = `services/variants/${example.path}?framework=${selectedFramework}`;
-            const response = await fetch(variantsUrl);
-            const data = (await response.json()) as TAvailableFrameworkVariants;
-            return data;
-        };
-
-        if (currentExample) {
-            fetchAvailableVariants(currentExample).then((variants) => {
-                const frameworks = Object.keys(variants).filter((key) => variants[key as EPageFramework]);
-                setAvailableFrameworks([...(frameworks as EPageFramework[]), EPageFramework.React]);
-            });
-        }
-    }, [currentExample]);
-
-    const isFrameworkVariantAvailable = availableFrameworks?.includes(selectedFramework);
-
-    const codeSandboxButton = currentExample ? (
-        <>
-            <Button
-                //disabled={!isFrameworkVariantAvailable}
-                rel="nofollow external"
-                // className={
-                //     isFrameworkVariantAvailable ? classes.PurpleButton : `${classes.PurpleButton} ${classes.DisabledButton}`
-                // }
-                className={classes.PurpleButton}
-                href={`codesandbox/${currentExample.path}?codesandbox=1&framework=${
-                    isFrameworkVariantAvailable ? selectedFramework : EPageFramework.React
-                }`}
-                title={
-                    isFrameworkVariantAvailable
-                        ? `Edit ${getTitle(currentExample.title, selectedFramework)} in CodeSandbox`
-                        : `Sorry, we have not got ${FRAMEWORK_NAME[selectedFramework]} code for this example yet, so you will see react code instead, but the actual chart code is always the same. Contact support@scichart.com to request prioritisation of this example`
-                }
-                target="_blank"
-            >
-                <CodeIcon fontSize="small" /> &nbsp;Code Sandbox
-            </Button>
-            <Button
-                //disabled={!isFrameworkVariantAvailable}
-                rel="nofollow external"
-                // className={
-                //     isFrameworkVariantAvailable ? classes.PurpleButton : `${classes.PurpleButton} ${classes.DisabledButton}`
-                // }
-                className={classes.PurpleButton}
-                href={`stackblitz/${currentExample.path}?framework=${
-                    isFrameworkVariantAvailable ? selectedFramework : EPageFramework.React
-                }`}
-                title={
-                    isFrameworkVariantAvailable
-                        ? `Edit ${getTitle(currentExample.title, selectedFramework)} in StackBlitz`
-                        : `Sorry, we have not got ${FRAMEWORK_NAME[selectedFramework]} code for this example yet, so you will see react code instead, but the actual chart code is always the same. Contact support@scichart.com to request prioritisation of this example`
-                }
-                target="_blank"
-            >
-                <CodeIcon fontSize="small" /> &nbsp;StackBlitz
-            </Button>
-        </>
-    ) : null;
-
-=======
->>>>>>> fcfd637f
     return (
         <AppBar position="sticky" className={classes.AppBar}>
             <Toolbar className={classes.ToolBar}>
