import * as React from "react";
import {TExampleInfo} from "../../../../AppRouter/examplePages";
import {code} from "./GENERATED_SRC";
import {githubUrl} from "./GENERATED_GITHUB_URL";
import {ExampleStrings} from "../../../ExampleStrings";

const Description = () => (<div>
<<<<<<< HEAD
    <p>This demo showcases the loading of 1 million points and measures the time.</p>
    <p>SciChart.js will help you short-cut your development by providing rich, real-time high performance and reliable
        charts for JavaScript medical and healthcare applications.</p>
=======
    <p>This demo showcases the loading or startup time of SciChart.js with a million points.{' '}
        Click 'Load' to run the example and see SciChart load 1-million points instantly!</p>
>>>>>>> 11266039
    <h4>Tips!</h4>
    <p>For the fastest possible way of creating and appending data to a SciChartSurface, use the overloaded appendRange
        functions on dataseries.</p>
    <h4>Documentation Links</h4>
    <ul>
        <li><a href={ExampleStrings.urlDocumentationHome} title={ExampleStrings.titleDocumentationHome} target="_blank">
            SciChart.js Documentation Home</a></li>
        <li><a href={ExampleStrings.urlTutorialsHome} title={ExampleStrings.titleTutorialsHome} target="_blank">
            SciChart.js Tutorials</a></li>
        <li><a href={ExampleStrings.urlPerformanceTipsDocumentation} target="_blank"
               title={ExampleStrings.urlTitlePerformanceTipsDocumentation}>SciChart.js Performance Tips and Tricks</a>
        </li>
    </ul>
    <h4>See Also</h4>
    <ul>
        <li><a href={ExampleStrings.urlRealtimeJavaScriptChartDemo}
               title={ExampleStrings.urlTitleRealtimeJavaScriptChartDemo}>Realtime JavaScript Chart Example</a></li>
        <li><a href={ExampleStrings.urlLoad500By500}
               title={ExampleStrings.urlTitleLoad500By500}>Performance Demo: Load 500 series x 500 points</a></li>
        <li><a href={ExampleStrings.urlRealtimeGhostedTraces}
               title={ExampleStrings.urlTitleRealtimeGhostedTraces}>Realtime Performance Demo</a></li>
    </ul>
</div>);
const Subtitle = () => (
    <p>Showcases how SciChart.js can load and display 1-Million Data-points in milliseconds, making our{' '}
        <a href={ExampleStrings.urlJavascriptChartFeatures} target="_blank">JavaScript Charts</a>{' '}
        the fastest in the world!</p>);

export const loadOneMillionPointsExampleInfo: TExampleInfo = {
    title: ExampleStrings.titleLoadOneMillionPoints,
    path: ExampleStrings.urlLoadOneMillionPoints,
    subtitle: Subtitle,
    description: Description,
    code,
    githubUrl,
    seoDescription: `This demo showcases the loading of 1 million points and measures the time.`,
    seoKeywords: "performance, loading, million, points, chart, javascript, webgl, canvas"
};<|MERGE_RESOLUTION|>--- conflicted
+++ resolved
@@ -5,14 +5,8 @@
 import {ExampleStrings} from "../../../ExampleStrings";
 
 const Description = () => (<div>
-<<<<<<< HEAD
-    <p>This demo showcases the loading of 1 million points and measures the time.</p>
-    <p>SciChart.js will help you short-cut your development by providing rich, real-time high performance and reliable
-        charts for JavaScript medical and healthcare applications.</p>
-=======
-    <p>This demo showcases the loading or startup time of SciChart.js with a million points.{' '}
+    <p>This demo showcases the loading or startup time of SciChart.js with a million points.
         Click 'Load' to run the example and see SciChart load 1-million points instantly!</p>
->>>>>>> 11266039
     <h4>Tips!</h4>
     <p>For the fastest possible way of creating and appending data to a SciChartSurface, use the overloaded appendRange
         functions on dataseries.</p>
@@ -48,6 +42,6 @@
     description: Description,
     code,
     githubUrl,
-    seoDescription: `This demo showcases the loading of 1 million points and measures the time.`,
+    seoDescription: `This demo showcases the loading or startup time of SciChart.js with a million points.`,
     seoKeywords: "performance, loading, million, points, chart, javascript, webgl, canvas"
 };