--- conflicted
+++ resolved
@@ -59,13 +59,6 @@
     let fftDS: XyDataSeries;
     let spectrogramDS: UniformHeatmapDataSeries;
 
-<<<<<<< HEAD
-    // INIT AUDIO
-    const initAudio = () => {
-        // TODO: Overlay warning on the example if audio can't be initialized, with steps to resolve (permissions)
-        dataProvider.initAudio();
-    };
-=======
     const helpText = new TextAnnotation({
         x1: 0,
         y1: 0,
@@ -77,7 +70,6 @@
         text: "This example requires microphone permissions.  Please click Allow in the popup.",
         textColor: "#FFFFFF44"
     });
->>>>>>> c2f44204
 
     function updateAnalysers(frame: number): void {
         // Make sure Audio is initialized
@@ -187,23 +179,7 @@
         sciChartSurface.renderableSeries.add(histrs);
 
         // Add instructions
-<<<<<<< HEAD
-        sciChartSurface.annotations.add(
-            new TextAnnotation({
-                x1: 0,
-                y1: 0,
-                xAxisId: "history",
-                xCoordinateMode: ECoordinateMode.Relative,
-                yCoordinateMode: ECoordinateMode.Relative,
-                horizontalAnchorPoint: EHorizontalAnchorPoint.Left,
-                verticalAnchorPoint: EVerticalAnchorPoint.Top,
-                text: "This example uses your microphone to generate waveforms. Say something!",
-                textColor: "#FFFFFF44"
-            })
-        );
-=======
         sciChartSurface.annotations.add(helpText);
->>>>>>> c2f44204
 
         return sciChartSurface;
     };
@@ -340,12 +316,6 @@
         } else {
             helpText.text = "There was an error trying to get microphone access.  Check the console";
         }
-<<<<<<< HEAD
-    };
-    updateChart();
-
-    return { charts, dataProvider };
-=======
     } else {
         helpText.text = "This example uses your microphone to generate waveforms. Say something!";
 
@@ -361,7 +331,6 @@
         updateChart();
     }
     return {charts, dataProvider};
->>>>>>> c2f44204
 };
 
 export default function AudioAnalyzer() {
