--- conflicted
+++ resolved
@@ -151,11 +151,7 @@
         // const ratio = (valueScale - sGradientStops[index].offset) / (sGradientStops[nextIndex].offset - sGradientStops[index].offset)
         // const colorScale = uintArgbColorLerp(color1, color2, ratio)
         // console.log(`valueScale ${valueScale} low ${sGradientStops[index].offset} high ${sGradientStops[nextIndex].offset} ratio ${ratio}`);
-<<<<<<< HEAD
-        return { pointScale: 0.1 + valueScale, vertexColorAbgr: color1 };
-=======
         return {pointScale: 0.1 + valueScale, vertexColor: color1};
->>>>>>> c2f44204
     });
 }
 
