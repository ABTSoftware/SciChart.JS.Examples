import * as React from "react";
import classes from "../../../styles/Examples.module.scss";
<<<<<<< HEAD

import {
    SciChart3DSurface,
    HeatmapLegend
} from "scichart";
import { drawExample, drawHeatmapLegend, divHeatmapLegend, divElementId } from "./drawExample";
=======
import { appTheme } from "../../../theme";

import {
    SciChart3DSurface,
    CameraController,
    Vector3,
    MouseWheelZoomModifier3D,
    OrbitModifier3D,
    ResetCamera3DModifier,
    NumericAxis3D,
    NumberRange,
    XyzDataSeries3D,
    SpherePointMarker3D,
    TGradientStop,
    parseColorToUIntArgb,
    PointLineRenderableSeries3D,
    HeatmapLegend,
} from "scichart";
import { Radix2FFT } from "../../../FeaturedApps/ScientificCharts/AudioAnalyzer/Radix2FFT";

const divElementId = "chart";
const divHeatmapLegend = "heatmapLegend";

type TMetadata = {
    vertexColor: number;
    pointScale: number;
};

// This function generates some spectral data for the waterfall chart
const createSpectralData = (n: number) => {
    const spectraSize = 1024;
    const timeData = new Array(spectraSize);

    // Generate some random data with spectral components
    for (let i = 0; i < spectraSize; i++) {
        timeData[i] =
            4.0 * Math.sin((2 * Math.PI * i) / (20 + n * 0.2)) +
            10 * Math.sin((2 * Math.PI * i) / (10 + n * 0.01)) +
            20 * Math.sin((2 * Math.PI * i) / (5 + n * -0.002)) +
            3.0 * Math.random();
    }

    // Do a fourier-transform on the data to get the frequency domain
    const transform = new Radix2FFT(spectraSize);
    const yValues = transform.run(timeData);
    // .slice(0, 300); // We only want the first N points just to make the example cleaner

    // This is just setting a floor to make the data cleaner for the example
    for (let i = 0; i < yValues.length; i++) {
        yValues[i] =
            yValues[i] < -30 || yValues[i] > -5 ? (yValues[i] < -30 ? -30 : Math.random() * 9 - 6) : yValues[i];
    }
    yValues[0] = -30;

    // we need x-values (sequential numbers) for the frequency data
    const xValues = yValues.map((value, index) => index);

    return { xValues, yValues };
};

// SCICHART CODE
const drawExample = async () => {
    const { sciChart3DSurface, wasmContext } = await SciChart3DSurface.create(divElementId, {
        theme: appTheme.SciChartJsTheme,
    });
    sciChart3DSurface.worldDimensions = new Vector3(300, 100, 300);
    sciChart3DSurface.camera = new CameraController(wasmContext, {
        position: new Vector3(-141.6, 310.29, 393.32),
        target: new Vector3(0, 50, 0),
    });

    sciChart3DSurface.chartModifiers.add(new MouseWheelZoomModifier3D());
    sciChart3DSurface.chartModifiers.add(new OrbitModifier3D());
    sciChart3DSurface.chartModifiers.add(new ResetCamera3DModifier());

    sciChart3DSurface.xAxis = new NumericAxis3D(wasmContext, {
        axisTitle: "Frequency (Hz)",
        drawMinorGridLines: false,
        drawMajorGridLines: false,
        tickLabelsOffset: 20,
    });
    sciChart3DSurface.yAxis = new NumericAxis3D(wasmContext, {
        axisTitle: "Power (dB)",
        drawMinorGridLines: false,
        drawMajorGridLines: false,
        tickLabelsOffset: 20,
    });
    sciChart3DSurface.zAxis = new NumericAxis3D(wasmContext, {
        axisTitle: "Time (s)",
        drawMinorGridLines: false,
        drawMajorGridLines: false,
        tickLabelsOffset: 20,
    });

    for (let i = 0; i < 50; i++) {
        // Create some data for the example
        // xValues are frequency values (Hz)
        // yValues are heights or magnitude
        const { xValues, yValues } = createSpectralData(i);
        // zValues are the 3rd dimension where we will spread out our series in time
        const zValues = Array.from({ length: xValues.length }).map((_) => i * 2);

        // Metadata in scichart.js 3D controls color 3D line series. It can also hold additional optional properties
        // Below we format the data for yValues into metadata colour coded and scaled depending on the value
        const metadata = formatMetadata(yValues, [
            { offset: 1, color: appTheme.VividPink },
            { offset: 0.9, color: appTheme.VividOrange },
            { offset: 0.7, color: appTheme.MutedRed },
            { offset: 0.5, color: appTheme.VividGreen },
            { offset: 0.3, color: appTheme.VividSkyBlue },
            { offset: 0.2, color: appTheme.Indigo },
            { offset: 0, color: appTheme.DarkIndigo },
        ]);

        // Add a 3D Point-Line chart
        sciChart3DSurface.renderableSeries.add(
            new PointLineRenderableSeries3D(wasmContext, {
                dataSeries: new XyzDataSeries3D(wasmContext, {
                    xValues,
                    yValues,
                    zValues,
                    metadata,
                }),
                strokeThickness: 3,
                opacity: 0.5,
            })
        );
    }

    return { sciChart3DSurface, wasmContext };
};

function formatMetadata(valuesArray: number[], gradientStops: TGradientStop[]): TMetadata[] {
    const low = Math.min(...valuesArray);
    const high = Math.max(...valuesArray);

    const sGradientStops = gradientStops.sort((a, b) => (a.offset > b.offset ? 1 : -1));
    // Compute a scaling factor from 0...1 where values in valuesArray at the lower end correspond to 0 and
    // values at the higher end correspond to 1
    return valuesArray.map((x) => {
        // scale from 0..1 for the values
        const valueScale = (x - low) / (high - low);
        // Find the nearest gradient stop index
        const index = sGradientStops.findIndex((gs) => gs.offset >= valueScale);
        // const nextIndex = Math.min(index + 1, sGradientStops.length - 1);
        // work out the colour of this point
        const color1 = parseColorToUIntArgb(sGradientStops[index].color);
        // const color2 = parseColorToUIntArgb(sGradientStops[nextIndex].color);
        // const ratio = (valueScale - sGradientStops[index].offset) / (sGradientStops[nextIndex].offset - sGradientStops[index].offset)
        // const colorScale = uintArgbColorLerp(color1, color2, ratio)
        // console.log(`valueScale ${valueScale} low ${sGradientStops[index].offset} high ${sGradientStops[nextIndex].offset} ratio ${ratio}`);
        return { pointScale: 0.1 + valueScale, vertexColor: color1 };
    });
}

const drawHeatmapLegend = async () => {
    const { heatmapLegend, wasmContext } = await HeatmapLegend.create(divHeatmapLegend, {
        theme: {
            ...appTheme.SciChartJsTheme,
            sciChartBackground: appTheme.DarkIndigo + "BB",
            loadingAnimationBackground: appTheme.DarkIndigo + "BB",
        },
        yAxisOptions: {
            axisBorder: {
                borderLeft: 1,
                color: appTheme.ForegroundColor + "77",
            },
            majorTickLineStyle: {
                color: appTheme.ForegroundColor,
                tickSize: 6,
                strokeThickness: 1,
            },
            minorTickLineStyle: {
                color: appTheme.ForegroundColor,
                tickSize: 3,
                strokeThickness: 1,
            },
            axisTitle: "Power (dB)",
            axisTitleStyle: { fontSize: 14 },
        },
        colorMap: {
            minimum: -30,
            maximum: 0,
            gradientStops: [
                { offset: 1, color: appTheme.VividPink },
                { offset: 0.9, color: appTheme.VividOrange },
                { offset: 0.7, color: appTheme.MutedRed },
                { offset: 0.5, color: appTheme.VividGreen },
                { offset: 0.3, color: appTheme.VividSkyBlue },
                { offset: 0.15, color: appTheme.Indigo },
                { offset: 0, color: appTheme.DarkIndigo },
            ],
        },
    });

    return heatmapLegend;
};
>>>>>>> 25bbe358

// REACT COMPONENT
export default function PointLine3DChart() {
    const sciChartSurfaceRef = React.useRef<SciChart3DSurface>();
    const heatmapLegendRef = React.useRef<HeatmapLegend>();

    React.useEffect(() => {
        const chartInitializationPromise = Promise.all([drawExample(), drawHeatmapLegend()]).then(
            ([{ sciChart3DSurface }, legend]) => {
                sciChartSurfaceRef.current = sciChart3DSurface;
                heatmapLegendRef.current = legend;
            }
        );

        return () => {
            // check if chart is already initialized
            if (sciChartSurfaceRef.current) {
                sciChartSurfaceRef.current.delete();
                heatmapLegendRef.current.delete();
                sciChartSurfaceRef.current = undefined;
                heatmapLegendRef.current = undefined;
                return;
            }

            // else postpone deletion
            chartInitializationPromise.then(() => {
                sciChartSurfaceRef.current.delete();
                heatmapLegendRef.current.delete();
                sciChartSurfaceRef.current = undefined;
                heatmapLegendRef.current = undefined;
            });
        };
    }, []);

    return (
        <div className={classes.ChartWrapper}>
            <div style={{ position: "relative", height: "100%", width: "100%" }}>
                <div id={divElementId} style={{ position: "absolute", height: "100%", width: "100%" }}></div>
                <div
                    id={divHeatmapLegend}
                    style={{ position: "absolute", height: "95%", width: "110px", right: "20px", margin: "20" }}
                ></div>
            </div>
        </div>
    );
}<|MERGE_RESOLUTION|>--- conflicted
+++ resolved
@@ -1,211 +1,7 @@
 import * as React from "react";
 import classes from "../../../styles/Examples.module.scss";
-<<<<<<< HEAD
-
-import {
-    SciChart3DSurface,
-    HeatmapLegend
-} from "scichart";
+import { SciChart3DSurface, HeatmapLegend } from "scichart";
 import { drawExample, drawHeatmapLegend, divHeatmapLegend, divElementId } from "./drawExample";
-=======
-import { appTheme } from "../../../theme";
-
-import {
-    SciChart3DSurface,
-    CameraController,
-    Vector3,
-    MouseWheelZoomModifier3D,
-    OrbitModifier3D,
-    ResetCamera3DModifier,
-    NumericAxis3D,
-    NumberRange,
-    XyzDataSeries3D,
-    SpherePointMarker3D,
-    TGradientStop,
-    parseColorToUIntArgb,
-    PointLineRenderableSeries3D,
-    HeatmapLegend,
-} from "scichart";
-import { Radix2FFT } from "../../../FeaturedApps/ScientificCharts/AudioAnalyzer/Radix2FFT";
-
-const divElementId = "chart";
-const divHeatmapLegend = "heatmapLegend";
-
-type TMetadata = {
-    vertexColor: number;
-    pointScale: number;
-};
-
-// This function generates some spectral data for the waterfall chart
-const createSpectralData = (n: number) => {
-    const spectraSize = 1024;
-    const timeData = new Array(spectraSize);
-
-    // Generate some random data with spectral components
-    for (let i = 0; i < spectraSize; i++) {
-        timeData[i] =
-            4.0 * Math.sin((2 * Math.PI * i) / (20 + n * 0.2)) +
-            10 * Math.sin((2 * Math.PI * i) / (10 + n * 0.01)) +
-            20 * Math.sin((2 * Math.PI * i) / (5 + n * -0.002)) +
-            3.0 * Math.random();
-    }
-
-    // Do a fourier-transform on the data to get the frequency domain
-    const transform = new Radix2FFT(spectraSize);
-    const yValues = transform.run(timeData);
-    // .slice(0, 300); // We only want the first N points just to make the example cleaner
-
-    // This is just setting a floor to make the data cleaner for the example
-    for (let i = 0; i < yValues.length; i++) {
-        yValues[i] =
-            yValues[i] < -30 || yValues[i] > -5 ? (yValues[i] < -30 ? -30 : Math.random() * 9 - 6) : yValues[i];
-    }
-    yValues[0] = -30;
-
-    // we need x-values (sequential numbers) for the frequency data
-    const xValues = yValues.map((value, index) => index);
-
-    return { xValues, yValues };
-};
-
-// SCICHART CODE
-const drawExample = async () => {
-    const { sciChart3DSurface, wasmContext } = await SciChart3DSurface.create(divElementId, {
-        theme: appTheme.SciChartJsTheme,
-    });
-    sciChart3DSurface.worldDimensions = new Vector3(300, 100, 300);
-    sciChart3DSurface.camera = new CameraController(wasmContext, {
-        position: new Vector3(-141.6, 310.29, 393.32),
-        target: new Vector3(0, 50, 0),
-    });
-
-    sciChart3DSurface.chartModifiers.add(new MouseWheelZoomModifier3D());
-    sciChart3DSurface.chartModifiers.add(new OrbitModifier3D());
-    sciChart3DSurface.chartModifiers.add(new ResetCamera3DModifier());
-
-    sciChart3DSurface.xAxis = new NumericAxis3D(wasmContext, {
-        axisTitle: "Frequency (Hz)",
-        drawMinorGridLines: false,
-        drawMajorGridLines: false,
-        tickLabelsOffset: 20,
-    });
-    sciChart3DSurface.yAxis = new NumericAxis3D(wasmContext, {
-        axisTitle: "Power (dB)",
-        drawMinorGridLines: false,
-        drawMajorGridLines: false,
-        tickLabelsOffset: 20,
-    });
-    sciChart3DSurface.zAxis = new NumericAxis3D(wasmContext, {
-        axisTitle: "Time (s)",
-        drawMinorGridLines: false,
-        drawMajorGridLines: false,
-        tickLabelsOffset: 20,
-    });
-
-    for (let i = 0; i < 50; i++) {
-        // Create some data for the example
-        // xValues are frequency values (Hz)
-        // yValues are heights or magnitude
-        const { xValues, yValues } = createSpectralData(i);
-        // zValues are the 3rd dimension where we will spread out our series in time
-        const zValues = Array.from({ length: xValues.length }).map((_) => i * 2);
-
-        // Metadata in scichart.js 3D controls color 3D line series. It can also hold additional optional properties
-        // Below we format the data for yValues into metadata colour coded and scaled depending on the value
-        const metadata = formatMetadata(yValues, [
-            { offset: 1, color: appTheme.VividPink },
-            { offset: 0.9, color: appTheme.VividOrange },
-            { offset: 0.7, color: appTheme.MutedRed },
-            { offset: 0.5, color: appTheme.VividGreen },
-            { offset: 0.3, color: appTheme.VividSkyBlue },
-            { offset: 0.2, color: appTheme.Indigo },
-            { offset: 0, color: appTheme.DarkIndigo },
-        ]);
-
-        // Add a 3D Point-Line chart
-        sciChart3DSurface.renderableSeries.add(
-            new PointLineRenderableSeries3D(wasmContext, {
-                dataSeries: new XyzDataSeries3D(wasmContext, {
-                    xValues,
-                    yValues,
-                    zValues,
-                    metadata,
-                }),
-                strokeThickness: 3,
-                opacity: 0.5,
-            })
-        );
-    }
-
-    return { sciChart3DSurface, wasmContext };
-};
-
-function formatMetadata(valuesArray: number[], gradientStops: TGradientStop[]): TMetadata[] {
-    const low = Math.min(...valuesArray);
-    const high = Math.max(...valuesArray);
-
-    const sGradientStops = gradientStops.sort((a, b) => (a.offset > b.offset ? 1 : -1));
-    // Compute a scaling factor from 0...1 where values in valuesArray at the lower end correspond to 0 and
-    // values at the higher end correspond to 1
-    return valuesArray.map((x) => {
-        // scale from 0..1 for the values
-        const valueScale = (x - low) / (high - low);
-        // Find the nearest gradient stop index
-        const index = sGradientStops.findIndex((gs) => gs.offset >= valueScale);
-        // const nextIndex = Math.min(index + 1, sGradientStops.length - 1);
-        // work out the colour of this point
-        const color1 = parseColorToUIntArgb(sGradientStops[index].color);
-        // const color2 = parseColorToUIntArgb(sGradientStops[nextIndex].color);
-        // const ratio = (valueScale - sGradientStops[index].offset) / (sGradientStops[nextIndex].offset - sGradientStops[index].offset)
-        // const colorScale = uintArgbColorLerp(color1, color2, ratio)
-        // console.log(`valueScale ${valueScale} low ${sGradientStops[index].offset} high ${sGradientStops[nextIndex].offset} ratio ${ratio}`);
-        return { pointScale: 0.1 + valueScale, vertexColor: color1 };
-    });
-}
-
-const drawHeatmapLegend = async () => {
-    const { heatmapLegend, wasmContext } = await HeatmapLegend.create(divHeatmapLegend, {
-        theme: {
-            ...appTheme.SciChartJsTheme,
-            sciChartBackground: appTheme.DarkIndigo + "BB",
-            loadingAnimationBackground: appTheme.DarkIndigo + "BB",
-        },
-        yAxisOptions: {
-            axisBorder: {
-                borderLeft: 1,
-                color: appTheme.ForegroundColor + "77",
-            },
-            majorTickLineStyle: {
-                color: appTheme.ForegroundColor,
-                tickSize: 6,
-                strokeThickness: 1,
-            },
-            minorTickLineStyle: {
-                color: appTheme.ForegroundColor,
-                tickSize: 3,
-                strokeThickness: 1,
-            },
-            axisTitle: "Power (dB)",
-            axisTitleStyle: { fontSize: 14 },
-        },
-        colorMap: {
-            minimum: -30,
-            maximum: 0,
-            gradientStops: [
-                { offset: 1, color: appTheme.VividPink },
-                { offset: 0.9, color: appTheme.VividOrange },
-                { offset: 0.7, color: appTheme.MutedRed },
-                { offset: 0.5, color: appTheme.VividGreen },
-                { offset: 0.3, color: appTheme.VividSkyBlue },
-                { offset: 0.15, color: appTheme.Indigo },
-                { offset: 0, color: appTheme.DarkIndigo },
-            ],
-        },
-    });
-
-    return heatmapLegend;
-};
->>>>>>> 25bbe358
 
 // REACT COMPONENT
 export default function PointLine3DChart() {
