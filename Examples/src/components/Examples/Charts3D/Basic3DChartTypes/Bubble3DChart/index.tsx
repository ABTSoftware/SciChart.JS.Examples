--- conflicted
+++ resolved
@@ -1,12 +1,7 @@
 import * as React from "react";
 import classes from "../../../styles/Examples.module.scss";
-<<<<<<< HEAD
-import { appTheme } from "scichart-example-dependencies";
-import { populationData } from "./data/PopulationData";
-=======
 import {appTheme} from "scichart-example-dependencies";
 import {populationData, PopulationData} from "./data/PopulationData";
->>>>>>> c2f44204
 
 import {
     SciChart3DSurface,
@@ -99,16 +94,6 @@
 
     // Metadata in scichart.js 3D controls color and scale of a bubble. It can also hold additional optional properties
     // Below we format the data for lifeExpectancy into metadata colour coded and scaled depending on the value
-<<<<<<< HEAD
-    const metadata = formatMetadata(lifeExpectancy, [
-        { offset: 1, color: appTheme.VividPink },
-        { offset: 0.9, color: appTheme.VividOrange },
-        { offset: 0.7, color: appTheme.MutedRed },
-        { offset: 0.5, color: appTheme.VividGreen },
-        { offset: 0.3, color: appTheme.VividSkyBlue },
-        { offset: 0.2, color: appTheme.Indigo },
-        { offset: 0, color: appTheme.DarkIndigo }
-=======
     const metadata = formatMetadata(populationData, [
         {offset: 1, color: appTheme.VividPink},
         {offset: 0.9, color: appTheme.VividOrange},
@@ -117,7 +102,6 @@
         {offset: 0.3, color: appTheme.VividSkyBlue},
         {offset: 0.2, color: appTheme.Indigo},
         {offset: 0, color: appTheme.DarkIndigo}
->>>>>>> c2f44204
     ]);
 
     sciChart3DSurface.renderableSeries.add(
@@ -153,21 +137,11 @@
         const index = sGradientStops.findIndex(gs => gs.offset >= valueScale);
         // const nextIndex = Math.min(index + 1, sGradientStops.length - 1);
         // work out the colour of this point
-<<<<<<< HEAD
-        const color1 = parseColorToUIntArgb(sGradientStops[index].color);
-        // const color2 = parseColorToUIntArgb(sGradientStops[nextIndex].color);
-        // const ratio = (valueScale - sGradientStops[index].offset) / (sGradientStops[nextIndex].offset - sGradientStops[index].offset)
-        // const colorScale = uintArgbColorLerp(color1, color2, ratio)
-        // console.log(`valueScale ${valueScale} low ${sGradientStops[index].offset} high ${sGradientStops[nextIndex].offset} ratio ${ratio}`);
-        return { pointScale: 0.1 + valueScale, vertexColorAbgr: color1 };
-    });
-=======
         const color = sGradientStops[index].color;
         const vertexColor = parseColorToUIntArgb(color);
         metaData.push({country: item.country, pointScale: 0.1 + valueScale, vertexColor, color });
     }
     return metaData;
->>>>>>> c2f44204
 }
 // React component needed as our examples app is react.
 // SciChart can be used in Angular, Vue, Blazor and vanilla JS! See our Github repo for more info
