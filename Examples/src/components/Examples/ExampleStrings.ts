export const ExampleStrings = {
    // Site title, description for meta
    //
    siteHomeTitle: "JavaScript Chart Examples | SciChart.js - Realtime JavaScript Charts",
    siteKeywords: "performance, demo, chart, javascript, webgl, canvas",
    siteHomeDescription:
        "Examples for SciChart.js: High Performance JavaScript Charts. Featuring 2D & 3D JavaScript Chart types, performance demos, JavaScript stock charts, Heatmaps, Bubble charts",
    siteHomeMetaImage:
        "https://www.scichart.com/wp-content/uploads/2020/10/scichart-js-javascript-chart-collage-1485.jpg",
    exampleTitleSuffix: " | JavaScript Chart Examples",

    // Documentation links and link tooltips
    //
    urlDocumentationHome: "https://www.scichart.com/documentation/js/current/SciChart_JS_User_Manual.html",
    titleDocumentationHome:
        "The SciChart.js documentation contains loads of useful information on how to use our High Performance JavaScript Charts",
    urlTutorialsHome:
        "https://www.scichart.com/documentation/js/current/Tutorial%2001%20-%20Setting%20up%20a%20Project%20with%20SciChart.js.html",
    titleTutorialsHome: "Start here with the SciChart.js Tutorials if you haven't already",
    urlTutorials3DHome: "#",
    titleTutorials3DHome: "Start here with the SciChart3D.js Tutorials if you haven't already",
    urlRenderSeriesPropertiesDocumentation:
        "https://www.scichart.com/documentation/js/current/Common%20RenderableSeries%20Features.html",
    urlTitleRenderSeriesProperties: "Learn about common RenderableSeries properties in SciChart.js",
    urlPerformanceTipsDocumentation:
        "https://www.scichart.com/documentation/js/current/Common%20RenderableSeries%20Features.html",
    urlTitlePerformanceTipsDocumentation: "Go to the Performance Tips and Tricks page in the SciChart.js Documentation",
    urlJavascriptChartFeatures: "https://www.scichart.com/javascript-chart-features",

    // Urls, example titles
    //

    // Scatter chart
    urlScatterChart: "/javascript-scatter-chart",
    titleScatterChart: "JavaScript Scatter Chart",
    urlTitleScatterChart:
        "The JavaScript Scatter Chart example demonstrates how to create a Scatter Chart with SciChart.js",
    urlScatterChartDocumentation:
        "https://www.scichart.com/documentation/js/current/The%20Scatter%20Series%20Type.html",
    urlTitleScatterChartDocumentation:
        "This specific page in the JavaScript Scatter Chart documentation will help you to get started",
    imgScatterChart: "images/javascript-scatter-chart.jpg",
    // Band chart
    urlBandChart: "/javascript-band-chart",
    urlTitleBandChart: "JavaScript Band Chart example",
    titleBandChart: "JavaScript Band Chart",
    urlBandChartDocumentation: "https://www.scichart.com/documentation/js/current/The%20Band%20Series%20type.html",
    urlTitleBandChartDocumentation:
        "This specific page in the JavaScript Band Chart documentation will help you to get started",
    imgBandChart: "images/javascript-band-chart.jpg",

    // Spline band chart
    titleSplineBandChart: "JavaScript Spline Band Chart",
    urlSplineBandChart: "/javascript-spline-band-chart",
    urlSplineBandChartDocumentation: "#",
    urlTitleSplineBandChartDocumentation:
        "This specific page in the JavaScript Spline Band Chart documentation will help you to get started",
    imgSplineBandChart: "images/javascript-band-chart.jpg",

    // Digital Band chart
    urlDigitalBandChart: "/javascript-digital-band-chart",
    urlTitleDigitalBandChart: "JavaScript Digital Band Chart example",
    titleDigitalBandChart: "JavaScript Digital Band Chart",
    urlDigitalBandChartDocumentation: "https://www.scichart.com/documentation/js/current/DigitalBandSeriesType.html",
    urlTitleDigitalBandChartDocumentation:
        "This specific page in the JavaScript Digital Band Chart documentation will help you to get started",
    imgDigitalBandChart: "images/javascript-digital-band-chart.jpg",

    // Bubble Chart
    urlBubbleChart: "/javascript-bubble-chart",
    titleBubbleChart: "JavaScript Bubble Chart",
    urlBubbleChartDocumentation: "https://www.scichart.com/documentation/js/current/The%20Bubble%20Series%20Type.html",
    urlTitleBubbleChartDocumentation:
        "This specific page in the JavaScript Bubble Chart documentation will help you to get started",
    urlTitleBubbleChart:
        "The JavaScript Bubble Chart example demonstrates how to create a Bubble Chart with SciChart.js",
    imgBubbleChart: "images/javascript-bubble-chart.jpg",

    // Column Chart
    urlColumnChart: "/javascript-column-chart",
    titleColumnChart: "JavaScript Column Chart",
    urlColumnChartDocumentation: "https://www.scichart.com/documentation/js/current/The%20Column%20Series%20Type.html",
    urlTitleColumnChartDocumentation:
        "This specific page in the JavaScript Column Chart documentation will help you to get started",
    urlTitleColumnChart:
        "The JavaScript Column Chart example demonstrates how to create a Column Chart with SciChart.js",
    imgColumnChart: "images/javascript-column-chart.jpg",

    // Mountain Chart
    urlMountainChartDocumentation:
        "https://www.scichart.com/documentation/js/current/The%20Mountain%20(Area)%20Series%20Type.html",
    urlTitleMountainChartDocumentation:
        "This specific page in the JavaScript Mountain Chart documentation will help you to get started",
    urlMountainChart: "/javascript-mountain-chart",
    titleMountainChart: "JavaScript Mountain Chart",
    urlTitleMountainChart:
        "The JavaScript Mountain Chart example demonstrates how to create a Mountain Chart with SciChart.js",
    imgMountainChart: "images/javascript-mountain-chart.jpg",

    // Spline mountain chart
    urlSplineMountainChart: "/javascript-spline-mountain-chart",
    titleSplineMountainChart: "Javascript Spline Mountain Chart",
    imgSplineMountainChart: "images/javascript-spline-mountain-chart.jpg",

    // Digital Mountain Chart
    urlDigitalMountainChartDocumentation:
        "https://www.scichart.com/documentation/js/current/The%20Digital%20(Step)%20Mountain%20Series%20Type.html",
    urlTitleDigitalMountainChartDocumentation:
        "This specific page in the JavaScript Digital Mountain Chart documentation will help you to get started",
    urlDigitalMountainChart: "/javascript-digital-mountain-chart",
    titleDigitalMountainChart: "JavaScript Digital Mountain Chart",
    urlTitleDigitalMountainChart:
        "The JavaScript Digital Mountain Chart example demonstrates how to create a Digital Mountain Chart with SciChart.js",
    imgDigitalMountainChart: "images/javascript-digital-mountain-chart.jpg",

    // Candlestick Chart
    urlCandlestickChart: "/javascript-candlestick-chart",
    titleCandlestickChart: "JavaScript Candlestick Chart",
    urlTitleCandlestickChart:
        "The JavaScript Candlestick Chart example demonstrates how to create a Candlestick Chart with SciChart.js",
    urlTitleCandlestickChartDocumentation:
        "This specific page in the JavaScript Candlestick Chart documentation will help you to get started",
    urlCandlestickChartDocumentation:
        "https://www.scichart.com/documentation/js/current/The%20Candlestick%20Series%20type.html",
    imgCandleStickChart: "images/javascript-candlestick-chart.jpg",

    // Ohlc Chart
    urlOhlcChart: "/javascript-ohlc-chart",
    urlTitleOhlcChart:
        "The Ohlc Chart example shows how to create a JavaScript Ohlc Chart rendering financial stock data with SciChart.js",
    titleOhlcChart: "JavaScript Ohlc Chart",
    urlTitleOhlcChartDocumentation:
        "This specific page in the JavaScript Ohlc Chart documentation will help you to get started",
    urlOhlcChartDocumentation: "https://www.scichart.com/documentation/js/current/The%20OHLC%20Series%20Type.html",
    imgOhlcChart: "images/javascript-ohlc-chart.jpg",

    // Fan Chart
    urlFanChart: "/javascript-fan-chart",
    urlTitleFanChart: "The JavaScript Fan Chart example",
    titleFanChart: "JavaScript Fan Chart",
    urlFanChartDocumentation: "https://www.scichart.com/documentation/js/current/The%20Fan%20Charts%20Type.html",
    urlTitleFanChartDocumentation:
        "The specific page for the JavaScript Fan Chart documentation will help you to get started",
    imgFanChart: "images/javascript-fan-chart.jpg",

    // Line Chart
    urlLineChart: "/javascript-line-chart",
    titleLineChart: "JavaScript Line Chart",
    urlLineChartDocumentation:
        "https://www.scichart.com/documentation/js/current/webframe.html#The%20Line%20Series%20Type.html",
    urlTitleLineChartDocumentation:
        "The specific page for the JavaScript Line Chart documentation will help you to get started",
    imgLineChart: "images/javascript-line-chart.jpg",
    // Spline line series
    urlSplineLineChartDocumentation: "#",
    urlTitleSplineLineChartDocumentation:
        "The specific page for the JavaScript Spline Line Chart documentation will help you to get started",
    titleSplineLineChart: "JavaScript Spline Line Chart",
    urlSplineLineChart: "/javascript-spline-line-chart",
    imgSplineLineChart: "images/javascript-spline-smoothed-line-chart.jpg",

    // Digital Line Chart
    urlDigitalLineChart: "/javascript-digital-line-chart",
    titleDigitalLineChart: "JavaScript Digital Line Chart",
    urlDigitalLineChartDocumentation:
        "https://www.scichart.com/documentation/js/current/The%20Digital%20(Step)%20Line%20Series.html",
    urlTitleDigitalLineChartDocumentation:
        "The specific page for the JavaScript Digital Line Chart documentation will help you to get started",
    imgDigitalLineChart: "images/javascript-digital-line-chart.jpg",

    // Pie Chart
    urlPieChart: "/javascript-pie-chart",
    urlTitlePieChart:
        "The JavaScript Pie Chart example demonstrates how to create an animated Pie Chart with SciChart.js",
    titlePieChart: "JavaScript Pie Chart",
    imgPieChart: "images/javascript-pie-chart.jpg",

    // Donut Chart
    urlDonutChart: "/javascript-donut-chart",
    titleDonutChart: "JavaScript Donut Chart",
    urlDonutChartDocumentation: "https://www.scichart.com/documentation/js/current/The%20Donut%20Chart%20Type.html",
    urlTitleDonutChartDocumentation:
        "The specific page for the JavaScript Donut Chart documentation will help you to get started",
    imgDonutChart: "images/javascript-donut-chart.jpg",

    // Stacked Column Chart
    urlStackedColumnChart: "/javascript-stacked-column-chart",
    titleStackedColumnChart: "JavaScript Stacked Column Chart",
    urlTitleStackedColumnChart:
        "The JavaScript Stacked Column Chart example demonstrates how to create a Stacked Column Chart with SciChart.js",
    urlStackedColumnChartDocumentation:
        "https://www.scichart.com/documentation/js/current/The%20Stacked%20Column%20Series%20Type.html",
    urlTitleStackedColumnChartDocumentation:
        "The specific page for the JavaScript Stacked Column Chart documentation will help you to get started",
    imgStackedColumnChart: "images/javascript-stacked-column-chart.png",

    // Stacked (Grouped) Column Chart
    urlGroupedColumnChart: "/javascript-stacked-grouped-column-chart-side-by-side",
    titleGroupedColumnChart: "JavaScript Stacked Column Side by Side",
    urlTitleGroupedColumnChart:
        "The JavaScript Stacked Column Chart side-by-side example demonstrates how to create a Grouped Column Chart with SciChart.js",
    imgGroupedColumnChart: "images/javascript-stacked-grouped-column-chart-side-by-side.png",

    // Stacked Mountain Chart
    urlStackedMountainChart: "/javascript-stacked-mountain-chart",
    urlTitleStackedMountainChart: "The Stacked Mountain Chart and 100% Stacked Mountain Chart example in SciChart.js",
    titleStackedMountainChart: "JavaScript Stacked Mountain Chart",
    urlStackedMountainChartDocumentation:
        "https://www.scichart.com/documentation/js/current/The%20Stacked%20Mountain%20Series%20Type.html",
    urlTitleStackedMountainChartDocumentation:
        "The specific page for the JavaScript Stacked Mountain Chart documentation will help you to get started",
    imgStackedMountainChart: "images/javascript-stacked-mountain-chart.jpg",

    // Heatmap Chart
    urlHeatmapChart: "/javascript-heatmap-chart",
    urlTitleHeatmapChart: "The Heatmap Chart example in SciChart.js",
    titleHeatmapChart: "JavaScript Heatmap Chart",
    urlHeatmapChartDocumentation:
        "https://www.scichart.com/documentation/js/current/The%20Uniform%20Heatmap%20Series%20Type.html",
    urlTitleHeatmapChartDocumentation:
        "The specific page for the JavaScript Heatmap Chart documentation will help you to get started",
    imgHeatMapChart: "images/javascript-heatmap-chart.jpg",

    // Contours chart
    urlTitleContourChartDocumentation:
        "The specific page for the JavaScript Contours Chart documentation will help you to get started",
    urlContourChartDocumentation: "#",
    titleContourChart: "JavaScript Contours chart",
    urlContourChart: "/javascript-heatmap-chart-with-contours",
    imgContourChart: "images/javascript-contours-chart.jpg",

    // Annotations are easy
    urlAnnotationsAreEasy: "/javascript-chart-annotations",
    titleAnnotationsAreEasy: "JavaScript Chart Annotations",
    urlAnnotationsDocumentation:
        "https://www.scichart.com/documentation/js/current/The%20Annotations%20API%20Overview.html",
    urlTitleAnnotationsDocumentation:
        "The specific page for the SciChart.js Annotations documentation will help you to get started",
    imgAnnotationsAreEasyChart: "images/javascript-chart-annotations.jpg",
    // Editable annotations
    urlEditableAnnotations: "/editable-annotations",
    titleEditableAnnotations: "JavaScript Chart Editable Annotations",
    urlTitleEditableAnnotations:
        "The specific page for the SciChart.js Annotations documentation will help you to get started",
    imgEditableAnnotation: "images/javascript-chart-editable-annotations.jpg",

    // Trademarkers
    urlTradeMarkers: "/javascript-stock-chart-buy-sell-markers",
    titleTradeMarkers: "Trading Buy Sell Marker Annotations",
    urlTitleTradeMarkers:
        "The Trade Markers example demonstrates how to add buy/sell arrows and markers to a trading application",
    imgTradeMarkers: "images/javascript-stock-chart-buy-sell-markers.jpg",

    // Drag horizontal threshold
    titleDragHorizontalThreshold: "JavaScript Chart Drag Horizontal Threshold",
    urlDragHorizontalThreshold: "/javascript-chart-drag-horizontal-threshold",
    urlTitleDragHorizontalThreshold: "This Javascript chart example shows you how to add a draggable threshold and change the chart colour depending on threshold value",
    imgDragHorizontalThreshold: "images/javascript-chart-drag-horizontal-threshold.jpg",

    // Use Pointmarkers
    urlPointMarkers: "/javascript-chart-custom-pointmarkers",
    titlePointMarkers: "JavaScript Point-Markers Chart",
    urlTitlePointMarkers:
        "The JavaScript Point-Markers example shows how to create different types of point-marker on Bubble and Scatter Series",
    imgPointMarkers: "images/javascript-chart-custom-poinmarkers.jpg",

    // Multi Pane Stock Charts
    urlMultiPaneStockChart: "/javascript-multi-pane-stock-charts",
    urlTitleMultiPaneStockChart:
        "The Multi-Pane stock chart example demonstrates multiple-series types in a realistic stock chart application",
    titleMultiPaneStockChart: "JavaScript Multi-Pane Stock Charts",
    imgMultiPaneStockChart: "images/javascript-multi-pane-stock-charts.jpg",

    // Realtime Ticking Stock Charts
    urlRealtimeTickingStockCharts: "/javascript-realtime-ticking-stock-charts",
    titleRealtimeTickingStockCharts: "JavaScript Realtime Ticking Stock Charts",
    urlTitleRealtimeTickingStockCharts:
        "The Realtime Ticking Stock Chart example shows how to pipe realtime financial data into SciChart.js Candlestick and Ohlc Chart types",
    imgRealtimeTickingStockCharts: "images/javascript-realtime-ticking-stock-charts.jpg",

    // Chart Legends
    urlChartLegends: "/javascript-chart-legends",
    titleChartLegends: "Chart Legends API",
    urlLegendDocumentation: "#",
    urlTitleLegendDocumentation:
        "The specific page for the SciChart.js Legends documentation will help you to get started",
    imgChartLegends: "images/javascript-chart-legends.jpg",

    // Multiple XAxis
    urlMultipleXAxis: "/javascript-chart-with-multiple-x-axis",
    titleMultipleXAxis: "Multiple X Axes",
    urlTitleMultipleXAxis:
        "The Multiple XAxes example shows how to add series with several X and Y axis to a JavaScript Chart.",
    imgMultipleXAxis: "images/javascript-chart-with-multiple-x-axis.jpg",

    // Secondary YAxis
    urlSecondaryYAxis: "/javascript-chart-with-secondary-y-axis",
    titleSecondaryYAxis: "Secondary Y-Axis Example",
    urlTitleSecondaryYAxis:
        "The Secondary YAxis example shows how to add series with multiple Y axis to a JavaScript Chart.",
    imgSecondaryYAxis: "images/javascript-chart-with-secondary-y-axis.jpg",

    // Logarithmic Axis
    urlLogarithmicAxis: "/javascript-chart-logarithmic-axis",
    titleLogarithmicAxis: "Logarithmic Axis Example",

    // Vertical charts
    titleVerticalCharts: "Vertical Charts",
    urlVerticalCharts: "/javascript-vertical-charts",
    urlVerticalChartsDocumentation:
        "https://www.scichart.com/documentation/js/current/Axis%20Alignment%20-%20Create%20a%20Vertical%20Chart.html",
    urlTitleVerticalChartsDocumentation:
        "The specific page for the SciChart.js API documentation for Vertical Charts will help you to get started",
    urlTitleVerticalCharts: "The Vertical Charts example shows how to use Axis Alignment to rotate a JavaScript Chart.",
    imgVerticalCharts: "images/javascript-vertical-charts.jpg",

    // Central axes
    titleCentralAxes: "Central Axes",
    urlCentralAxes: "/javascript-central-axes",
    urlTitleCentralAxes: "The Central Axes example shows how to use inner axes and layout strategies to customize layout of a JavaScript Chart.",
    imgCentralAxes: "images/javascript-central-axes.jpg",

    // Vertically Stacked axes
    titleVerticallyStackedAxes: "Vertically Stacked Axes",
    urlVerticallyStackedAxes: "/javascript-vertically-stacked-axes",
    urlTitleVerticallyStackedAxes: "The Vertically Stacked Axe Axes example shows how to use Axis Layout Strategies to customize axis placement on a JavaScript Chart.",
    imgVerticallyStackedAxes: "images/javascript-vertically-stacked-axes.png",

    // Drag Axis to Scale
    titleDragAxisToScale: "Drag Axis to Scale or Pan",
    urlDragAxisToScale: "/javascript-chart-drag-axis-to-scale-pan",
    imgDragAxisToScale: "images/drag-axis-on-javascript-charts-to-scale-or-pan.jpg",

    // Realtime Zoom Pan
    titleRealtimeZoomPan: "Zoom and Pan a Realtime JavaScript Chart",
    urlRealtimeZoomPan: "/zoom-pan-realtime-javascript-chart",
    imgRealtimeZoomPan: "images/drag-axis-on-javascript-charts-to-scale-or-pan.jpg",

    // Multiple Zoom Pan Modifiers
    titleZoomPanWithMultipleChartModifiers: "Zoom and Pan with multiple Chart Modifiers",
    urlZoomPanWithMultipleChartModifiers: "/zoom-pan-multiple-modifiers",
    imgZoomPanWithMultipleChartModifiers: "images/zoom-pan-multiple-modifiers.jpg",

    // PaletteProvider
    titlePaletteProvider: "Coloring Series per-point using the PaletteProvider",
    urlPaletteProvider: "/javascript-chart-color-points-individually-with-paletteprovider",
    imgPaletteProvider: "images/javascript-chart-color-points-individually-with-paletteprovider.jpg",

    // Dashed line styling
    titleDashedLineStyling: "Dashed Line Styling",
    urlDashedLineStyling: "/javascript-dashed-line-chart",
    imgDashedLineStyling: "images/javascript-chart-dashed-dotted-lines.jpg",

    // Styling in code
    urlStylingInCode: "/javascript-chart-styling-theming-in-code",
    titleStylingInCode: "Styling a JavaScript Chart in Code",
    urlTitleStylingInCode:
        "The Styling in Code example shows how to use style chart parts such as Axis, Gridlines, Background.",
    urlAxisStylingDocumentation:
        "https://www.scichart.com/documentation/js/current/Axis%20Styling%20-%20Styling%20Title%20and%20Axis%20Labels.html",
    urlTitleAxisStylingDocumentation:
        "The specific page for the SciChart.js API documentation for Styling Axis and Gridlines will help you to get started",
    imgStylingInCode: "images/javascript-chart-styling-theming-in-code.png",

    // Transparent Background
    titleTransparentBackground: "Background Image with Transparency",
    urlTransparentBackground: "/javascript-chart-transparent-background",
    imgTransparentBackground: "images/javascript-chart-background-image-with-transparency.jpg",

    // ThemeManager
    urlThemeManager: "/javascript-chart-themes",
    titleThemeManager: "Using Theme Manager",
    urlTitleThemeManager: "The Theme Manager example shows how to use switch theme from light to dark in SciChart.js",
    urlThemeManagerDocumentation: "https://www.scichart.com/documentation/js/current/ThemeManager%20API.html",
    urlTitleThemeManagerDocumentation:
        "The specific page for the SciChart.js API documentation for Styling Axis and Gridlines will help you to get started",
    imgThemeManagerChart: "images/javascript-chart-themes.png",

    // Create Custom Theme
    titleCustomTheme: "Create a Custom Theme",
    urlCustomTheme: "/javascript-chart-custom-themes",
    urlCustomThemeDocumentation: "https://www.scichart.com/documentation/js/current/Creating%20a%20Custom%20Theme.html",
    urlTitleCustomThemeDocumentation:
        "The specific page for the SciChart.js API documentation for Custom Themes will help you to get started",

    // Hit-Test API
    titleHitTestApi: "Hit-Test API",
    urlHitTestApi: "/javascript-chart-hit-test-on-click",
    urlHitTestDocumentation: "https://www.scichart.com/documentation/js/current/Hit-Test%20API.html",
    urlTitleHitTestDocumentation:
        "The specific page for the SciChart.js documentation for the Hit-Test API to help you to get started",
    imgHitTestApiChart: "images/javascript-chart-hit-test-on-click.png",

    // RolloverModifier
    urlRolloverModifierDocumentation: "https://www.scichart.com/documentation/js/current/RolloverModifier.html",
    urlTitleRolloverModifierDocumentation:
        "The specific page for the SciChart.js API documentation for the RolloverModifier to help you to get started",
    titleRolloverModifier: "Using Rollover Modifier Tooltips",
    urlRolloverModifier: "/javascript-chart-rollovermodifier-tooltips",
    imgRolloverModifierChart: "images/javascript-chart-rollovermodifier-tooltips.jpg",

    // SeriesSelection
    urlSeriesSelectionDocumentation: "https://www.scichart.com/documentation/js/current/webframe.html#SciChart_JS_User_Manual.html",// should be changed
    urlTitleSeriesSelectionDocumentation:
        "The specific page for the SciChart.js API documentation for the Series Selection to help you to get started",
    titleSeriesSelection: "Using Series Selection",
    urlSeriesSelection: "/javascript-chart-series-selection",
    imgSeriesSelectionChart: "images/javascript-chart-series-selection.jpg",

    // CursorModifier
    urlCursorModifier: "/javascript-chart-cursormodifier-crosshairs",
    titleCursorModifier: "Using CursorModifier Crosshairs",
    urlTitleCursorModifierDocumentation:
        "The specific page for the SciChart.js API documentation for the CursorModifier to help you to get started",
    urlCursorModifierDocumentation: "https://www.scichart.com/documentation/js/current/CursorModifier.html",

    // MetaData
    titleMetaData: "MetaData",
    urlMetaData: "/javascript-chart-metadata",
    urlMetaDataDocumentation: "https://www.scichart.com/documentation/js/current/metadata.html",
    urlTitleMetaDataDocumentation:
        "The specific page for the SciChart.js documentation for the MetaData API to help you to get started",
    imgMetaDataChart: "images/javascript-chart-metadata.png",

    // 3D Bubble Chart
    urlBubble3DChart: "/javascript-3d-bubble-chart",
    titleBubble3DChart: "JavaScript 3D Bubble Chart",
    urlBubble3DChartDocumentation: "#",
    urlTitleBubble3DChartDocumentation:
        "The specific page for the SciChart.js documentation for the 3D Bubble Chart to help you to get started",
    imgBubble3DChart: "images/javascript-3d-bubble-chart.jpg",

    // 3D Surface Mesh
    urlSurfaceMesh3DChartDocumentation: "#",
    urlTitleSurfaceMesh3DChartDocumentation:
        "The specific page for the SciChart.js documentation for the 3D Surface Mesh Chart to help you to get started",
    titleSurfaceMesh3D: "JavaScript Surface Mesh 3D Chart",
    urlSurfaceMesh3D: "/javascript-3d-surface-mesh-chart",
    urlTitleSurfaceMesh3D: "The Surface Mesh 3D Chart example shows how to create this 3D Chart type in SciChart.js",
    imgSurfaceMeash3D: "images/javascript-3d-surface-mesh-chart.jpg",

    // Featured Apps Lidar Example
    urlLidarFeaturedApp: "/javascript-3d-lidar-visualization",
    urlTitleLidarFeaturedApp: "LiDAR 3D Point Cloud of Geospatial Data",
    titleLidarFeaturedApp: "LiDAR 3D Point Cloud of Geospatial Data",
    imgLidarFeaturedApp: "images/javascript-3d-lidar-visualization.jpg",

    // Featured Apps Load 500x500
    titleLoad500By500: "Load 500 Series x 500 Points Performance Demo",
    urlLoad500By500: "/performance/javascript-chart-load-500-series-by-500-points",
    urlTitleLoad500By500:
        "This example demonstrates the performance of loading 500 series with 500 points on a JavaScript Chart",
    imgLoad500by500Charts: "images/javascript-chart-load-500-series-by-500-points.jpg",

    // Featured Apps Load 1 Million Points
    titleLoadOneMillionPoints: "Load 1 Million Points Performance Demo",
    urlLoadOneMillionPoints: "/javascript-chart-performance-load-one-million-points",
    imgLoadOneMillionPointsChart: "images/javascript-chart-performance-one-million-points.jpg",

    // Featured Apps Performance Demo
    urlRealtimeJavaScriptChartDemo: "/javascript-chart-realtime-performance-demo",
    urlTitleRealtimeJavaScriptChartDemo: "JavaScript Chart Realtime Performance Demo",
    titleRealtimeJavaScriptChartDemo: "Realtime JavaScript Chart Performance Demo",
    imgRealtimeJavaScriptChart: "images/javascript-chart-realtime-performance-demo.jpg",

    // Featured Apps Ghosted Traces
    urlRealtimeGhostedTracesDemo: "",
    urlTitleRealtimeGhostedTracesDemo: "",
    titleRealtimeGhostedTraces: "Realtime Ghosted Traces",
    urlRealtimeGhostedTraces: "/javascript-realtime-ghosted-traces-chart",
    urlTitleRealtimeGhostedTraces:
        "This example demonstrates the performance of SciChart.js with Oscilloscope-style ghosted traces",
    imgRealtimeGhostedTracesChart: "images/javascript-realtime-ghosted-traces-chart.jpg",

    // Featured Apps Vital Signs
    titleVitalSigns: "JavaScript Vital Signs ECG/EKG Medical Demo",
    urlVitalSigns: "/javascript-vital-signs-ecg-medical-chart-example",
    imgVitalSigns: "images/javascript-vital-signs-ecg-medical-chart-example.jpg",

    // Featured Apps Audio Analyzer
    titleAudioAnalyzerFeaturedApp: "Audio Analyzer Demo",
    urlAudioAnalyzerFeaturedApp: "/javascript-audio-analyzer-fft-example",
    imgAudioAnalyzer: "images/javascript-realtime-audio-analyzer.jpg",

    // Featured Apps Tenor Curves
    titleTenorCurvesFeaturedApp: "Tenor Curves Demo",
    urlTenorCurvesFeaturedApp: "/javascript-2d-3d-chart-tenor-curves-example",
    imgTenorCurves: "images/javascript-3d-surface-mesh-tenor-curve-example.jpg",

    // BuilderApi, Simple Chart
    urlBuilderSimpleChart: "/javascript-builder-simple",
    titleBuilderSimpleChart: "Simple Chart using Builder API",
    imgBuilderSimpleChart: "images/javascript-builder-simple.jpg",

    // BuilderApi, Full Chart
    urlBuilderFullChart: "/javascript-builder-full",
    titleBuilderFullChart: "Full Chart using Builder API",
    imgBuilderFullChart: "images/javascript-builder-full.jpg",

    // BuilderApi, Chart From JSON
    urlChartFromJSON: "/javascript-chart-from-json",
    titleChartFromJSON: "Chart from JSON",
    urlBuilderApiDocumentation: "https://www.scichart.com/documentation/js/current/BuilderApi.html",
    urlTitleBuilderApiDocumentation:
        "This specific page in the JavaScript Builder API documentation will help you to get started",
    imgChartFromJSON: "images/javascript-chart-from-json.jpg",

    // BuilderApi, Custom Types
    urlCustomTypes: "/javascript-custom-types",
    titleCustomTypes: "Custom Types with Builder API",
    imgCustomTypes: "images/javascript-custom-types.jpg",

    // BuilderApi, Shared Data
    urlSharedData: "/javascript-shared-data",
    titleSharedData: "Reusable Templates using Shared Data",
    imgSharedData: "images/javascript-shared-data.jpg",

<<<<<<< HEAD
    urlAxisLabelCustomizationDocumentation: "https://www.scichart.com/documentation/js/current/AxisLabelCustomization.html",
    urlTitleAxisLabelCustomizationDocumentation:
        "This specific page in the JavaScript Axis Label Customization documentation will help you to get started",

    // Multi Line labels
    urlMultiLineLabels: "/javascript-multiline-labels",
    titleMultiLineLabels: "Multi-line Text labels",
    imgMultiLineLabels: "images/javascript-multiline-labels.jpg",

    // Image labels
    urlImageLabels: "/javascript-image-labels",
    titleImageLabels: "Image labels",
    imgImageLabels: "images/javascript-image-labels.jpg",

    // Rotated labels
    urlRotatedLabels: "/javascript-rotated-labels",
    titleRotatedLabels: "Rotated labels",
    imgRotatedLabels: "images/javascript-rotated-labels.jpg",
=======
    // Filters, Percentage Change
    urlPercentageChange: "/javascript-percentage-change",
    titlePercentageChange: "Realtime Percentage Change using Filter",
    imgPercentageChange: "images/javascript-percentage-change.jpg",
    urlFiltersApiDocumentation: "https://www.scichart.com/documentation/js/current/Filters.html",
    urlTitleFiltersApiDocumentation:
        "This specific page in the JavaScript Filters API documentation will help you to get started",

    // Filters, Trend, MA, Ratio
    urlTrendMARatio: "/javascript-trend-ma-ratio",
    titleTrendMARatio: "Trendline, Moving Average and Ratio Filters",
    imgTrendMARatio: "images/javascript-trend-ma-ratio.jpg",

    // Filters, Custom Filters
    urlCustomFilters: "/javascript-custom-filters",
    titleCustomFilters: "Custom Filters",
    imgCustomFilters: "images/javascript-custom-filters.jpg",
>>>>>>> f6f521b2
};<|MERGE_RESOLUTION|>--- conflicted
+++ resolved
@@ -515,7 +515,6 @@
     titleSharedData: "Reusable Templates using Shared Data",
     imgSharedData: "images/javascript-shared-data.jpg",
 
-<<<<<<< HEAD
     urlAxisLabelCustomizationDocumentation: "https://www.scichart.com/documentation/js/current/AxisLabelCustomization.html",
     urlTitleAxisLabelCustomizationDocumentation:
         "This specific page in the JavaScript Axis Label Customization documentation will help you to get started",
@@ -534,7 +533,7 @@
     urlRotatedLabels: "/javascript-rotated-labels",
     titleRotatedLabels: "Rotated labels",
     imgRotatedLabels: "images/javascript-rotated-labels.jpg",
-=======
+    
     // Filters, Percentage Change
     urlPercentageChange: "/javascript-percentage-change",
     titlePercentageChange: "Realtime Percentage Change using Filter",
@@ -552,5 +551,4 @@
     urlCustomFilters: "/javascript-custom-filters",
     titleCustomFilters: "Custom Filters",
     imgCustomFilters: "images/javascript-custom-filters.jpg",
->>>>>>> f6f521b2
 };