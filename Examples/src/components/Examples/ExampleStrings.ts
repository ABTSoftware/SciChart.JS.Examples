export const ExampleStrings = {
    // Site title, description for meta
    //
    siteHomeTitle: "JavaScript Chart Examples | SciChart.js - Realtime JavaScript Charts",
    siteKeywords: "performance, demo, chart, javascript, webgl, canvas",
    siteHomeDescription:
        "Examples for SciChart.js: High Performance JavaScript Charts. Featuring 2D & 3D JavaScript Chart types, performance demos, JavaScript stock charts, Heatmaps, Bubble charts",
    siteHomeMetaImage:
        "https://www.scichart.com/wp-content/uploads/2020/10/scichart-js-javascript-chart-collage-1485.jpg",
    exampleTitleSuffix: " | JavaScript Chart Examples",

    // Documentation links and link tooltips
    //
    urlDocumentationHome: "https://www.scichart.com/documentation/js/current/SciChart_JS_User_Manual.html",
    titleDocumentationHome:
        "The SciChart.js documentation contains loads of useful information on how to use our High Performance JavaScript Charts",
    urlTutorialsHome:
        "https://www.scichart.com/documentation/js/current/Tutorial%2001%20-%20Setting%20up%20a%20Project%20with%20SciChart.js.html",
    titleTutorialsHome: "Start here with the SciChart.js Tutorials if you haven't already",
    urlTutorials3DHome: "#",
    titleTutorials3DHome: "Start here with the SciChart3D.js Tutorials if you haven't already",
    urlRenderSeriesPropertiesDocumentation:
        "https://www.scichart.com/documentation/js/current/Common%20RenderableSeries%20Features.html",
    urlTitleRenderSeriesProperties: "Learn about common RenderableSeries properties in SciChart.js",
    urlPerformanceTipsDocumentation:
        "https://www.scichart.com/documentation/js/current/Common%20RenderableSeries%20Features.html",
    urlTitlePerformanceTipsDocumentation: "Go to the Performance Tips and Tricks page in the SciChart.js Documentation",
    urlJavascriptChartFeatures: "https://www.scichart.com/javascript-chart-features",

    // Urls, example titles
    //

    // Scatter chart
    urlScatterChart: "/javascript-scatter-chart",
    titleScatterChart: "JavaScript Scatter Chart",
    urlTitleScatterChart:
        "The JavaScript Scatter Chart example demonstrates how to create a Scatter Chart with SciChart.js",
    urlScatterChartDocumentation:
        "https://www.scichart.com/documentation/js/current/The%20Scatter%20Series%20Type.html",
    urlTitleScatterChartDocumentation:
        "This specific page in the JavaScript Scatter Chart documentation will help you to get started",
    imgScatterChart: "images/javascript-scatter-chart.jpg",
    // Band chart
    urlBandChart: "/javascript-band-chart",
    urlTitleBandChart: "JavaScript Band Chart example",
    titleBandChart: "JavaScript Band Chart",
    urlBandChartDocumentation: "https://www.scichart.com/documentation/js/current/The%20Band%20Series%20type.html",
    urlTitleBandChartDocumentation:
        "This specific page in the JavaScript Band Chart documentation will help you to get started",
    imgBandChart: "images/javascript-band-chart.jpg",

    // Spline band chart
    titleSplineBandChart: "JavaScript Spline Band Chart",
    urlSplineBandChart: "/javascript-spline-band-chart",
    urlSplineBandChartDocumentation: "#",
    urlTitleSplineBandChartDocumentation:
        "This specific page in the JavaScript Spline Band Chart documentation will help you to get started",
    imgSplineBandChart: "images/javascript-band-chart.jpg",

    // Digital Band chart
    urlDigitalBandChart: "/javascript-digital-band-chart",
    urlTitleDigitalBandChart: "JavaScript Digital Band Chart example",
    titleDigitalBandChart: "JavaScript Digital Band Chart",
    urlDigitalBandChartDocumentation: "https://www.scichart.com/documentation/js/current/DigitalBandSeriesType.html",
    urlTitleDigitalBandChartDocumentation:
        "This specific page in the JavaScript Digital Band Chart documentation will help you to get started",
    imgDigitalBandChart: "images/javascript-digital-band-chart.jpg",

    // Bubble Chart
    urlBubbleChart: "/javascript-bubble-chart",
    titleBubbleChart: "JavaScript Bubble Chart",
    urlBubbleChartDocumentation: "https://www.scichart.com/documentation/js/current/The%20Bubble%20Series%20Type.html",
    urlTitleBubbleChartDocumentation:
        "This specific page in the JavaScript Bubble Chart documentation will help you to get started",
    urlTitleBubbleChart:
        "The JavaScript Bubble Chart example demonstrates how to create a Bubble Chart with SciChart.js",
    imgBubbleChart: "images/javascript-bubble-chart.jpg",

    // Column Chart
    urlColumnChart: "/javascript-column-chart",
    titleColumnChart: "JavaScript Column Chart",
    urlColumnChartDocumentation: "https://www.scichart.com/documentation/js/current/The%20Column%20Series%20Type.html",
    urlTitleColumnChartDocumentation:
        "This specific page in the JavaScript Column Chart documentation will help you to get started",
    urlTitleColumnChart:
        "The JavaScript Column Chart example demonstrates how to create a Column Chart with SciChart.js",
    imgColumnChart: "images/javascript-column-chart.jpg",

    // Mountain Chart
    urlMountainChartDocumentation:
        "https://www.scichart.com/documentation/js/current/The%20Mountain%20(Area)%20Series%20Type.html",
    urlTitleMountainChartDocumentation:
        "This specific page in the JavaScript Mountain Chart documentation will help you to get started",
    urlMountainChart: "/javascript-mountain-chart",
    titleMountainChart: "JavaScript Mountain Chart",
    urlTitleMountainChart:
        "The JavaScript Mountain Chart example demonstrates how to create a Mountain Chart with SciChart.js",
    imgMountainChart: "images/javascript-mountain-chart.jpg",

    // Spline mountain chart
    urlSplineMountainChart: "/javascript-spline-mountain-chart",
    titleSplineMountainChart: "Javascript Spline Mountain Chart",
    imgSplineMountainChart: "images/javascript-spline-mountain-chart.jpg",

    // Digital Mountain Chart
    urlDigitalMountainChartDocumentation:
        "https://www.scichart.com/documentation/js/current/The%20Digital%20(Step)%20Mountain%20Series%20Type.html",
    urlTitleDigitalMountainChartDocumentation:
        "This specific page in the JavaScript Digital Mountain Chart documentation will help you to get started",
    urlDigitalMountainChart: "/javascript-digital-mountain-chart",
    titleDigitalMountainChart: "JavaScript Digital Mountain Chart",
    urlTitleDigitalMountainChart:
        "The JavaScript Digital Mountain Chart example demonstrates how to create a Digital Mountain Chart with SciChart.js",
    imgDigitalMountainChart: "images/javascript-digital-mountain-chart.jpg",

    // Candlestick Chart
    urlCandlestickChart: "/javascript-candlestick-chart",
    titleCandlestickChart: "JavaScript Candlestick Chart",
    urlTitleCandlestickChart:
        "The JavaScript Candlestick Chart example demonstrates how to create a Candlestick Chart with SciChart.js",
    urlTitleCandlestickChartDocumentation:
        "This specific page in the JavaScript Candlestick Chart documentation will help you to get started",
    urlCandlestickChartDocumentation:
        "https://www.scichart.com/documentation/js/current/The%20Candlestick%20Series%20type.html",
    imgCandleStickChart: "images/javascript-candlestick-chart.jpg",

    // Ohlc Chart
    urlOhlcChart: "/javascript-ohlc-chart",
    urlTitleOhlcChart:
        "The Ohlc Chart example shows how to create a JavaScript Ohlc Chart rendering financial stock data with SciChart.js",
    titleOhlcChart: "JavaScript Ohlc Chart",
    urlTitleOhlcChartDocumentation:
        "This specific page in the JavaScript Ohlc Chart documentation will help you to get started",
    urlOhlcChartDocumentation: "https://www.scichart.com/documentation/js/current/The%20OHLC%20Series%20Type.html",
    imgOhlcChart: "images/javascript-ohlc-chart.jpg",

    // Fan Chart
    urlFanChart: "/javascript-fan-chart",
    urlTitleFanChart: "The JavaScript Fan Chart example",
    titleFanChart: "JavaScript Fan Chart",
    urlFanChartDocumentation: "https://www.scichart.com/documentation/js/current/The%20Fan%20Charts%20Type.html",
    urlTitleFanChartDocumentation:
        "The specific page for the JavaScript Fan Chart documentation will help you to get started",
    imgFanChart: "images/javascript-fan-chart.jpg",

    // Line Chart
    urlLineChart: "/javascript-line-chart",
    titleLineChart: "JavaScript Line Chart",
    urlLineChartDocumentation:
        "https://www.scichart.com/documentation/js/current/webframe.html#The%20Line%20Series%20Type.html",
    urlTitleLineChartDocumentation:
        "The specific page for the JavaScript Line Chart documentation will help you to get started",
    imgLineChart: "images/javascript-line-chart.jpg",
    // Spline line series
    urlSplineLineChartDocumentation: "#",
    urlTitleSplineLineChartDocumentation:
        "The specific page for the JavaScript Spline Line Chart documentation will help you to get started",
    titleSplineLineChart: "JavaScript Spline Line Chart",
    urlSplineLineChart: "/javascript-spline-line-chart",
    imgSplineLineChart: "images/javascript-spline-smoothed-line-chart.jpg",

    // Digital Line Chart
    urlDigitalLineChart: "/javascript-digital-line-chart",
    titleDigitalLineChart: "JavaScript Digital Line Chart",
    urlDigitalLineChartDocumentation:
        "https://www.scichart.com/documentation/js/current/The%20Digital%20(Step)%20Line%20Series.html",
    urlTitleDigitalLineChartDocumentation:
        "The specific page for the JavaScript Digital Line Chart documentation will help you to get started",
    imgDigitalLineChart: "images/javascript-digital-line-chart.jpg",

    // Pie Chart
    urlPieChart: "/javascript-pie-chart",
    urlTitlePieChart:
        "The JavaScript Pie Chart example demonstrates how to create an animated Pie Chart with SciChart.js",
    titlePieChart: "JavaScript Pie Chart",
    imgPieChart: "images/javascript-pie-chart.jpg",

    // Donut Chart
    urlDonutChart: "/javascript-donut-chart",
    titleDonutChart: "JavaScript Donut Chart",
    urlDonutChartDocumentation: "https://www.scichart.com/documentation/js/current/The%20Donut%20Chart%20Type.html",
    urlTitleDonutChartDocumentation:
        "The specific page for the JavaScript Donut Chart documentation will help you to get started",
    imgDonutChart: "images/javascript-donut-chart.jpg",

    // Stacked Column Chart
    urlStackedColumnChart: "/javascript-stacked-column-chart",
    titleStackedColumnChart: "JavaScript Stacked Column Chart",
    urlTitleStackedColumnChart:
        "The JavaScript Stacked Column Chart example demonstrates how to create a Stacked Column Chart with SciChart.js",
    urlStackedColumnChartDocumentation:
        "https://www.scichart.com/documentation/js/current/The%20Stacked%20Column%20Series%20Type.html",
    urlTitleStackedColumnChartDocumentation:
        "The specific page for the JavaScript Stacked Column Chart documentation will help you to get started",
    imgStackedColumnChart: "images/javascript-stacked-column-chart.png",

    // Stacked (Grouped) Column Chart
    urlGroupedColumnChart: "/javascript-stacked-grouped-column-chart-side-by-side",
    titleGroupedColumnChart: "JavaScript Stacked Column Side by Side",
    urlTitleGroupedColumnChart:
        "The JavaScript Stacked Column Chart side-by-side example demonstrates how to create a Grouped Column Chart with SciChart.js",
    imgGroupedColumnChart: "images/javascript-stacked-grouped-column-chart-side-by-side.png",

    // Stacked Mountain Chart
    urlStackedMountainChart: "/javascript-stacked-mountain-chart",
    urlTitleStackedMountainChart: "The Stacked Mountain Chart and 100% Stacked Mountain Chart example in SciChart.js",
    titleStackedMountainChart: "JavaScript Stacked Mountain Chart",
    urlStackedMountainChartDocumentation:
        "https://www.scichart.com/documentation/js/current/The%20Stacked%20Mountain%20Series%20Type.html",
    urlTitleStackedMountainChartDocumentation:
        "The specific page for the JavaScript Stacked Mountain Chart documentation will help you to get started",
    imgStackedMountainChart: "images/javascript-stacked-mountain-chart.jpg",

    // Heatmap Chart
    urlHeatmapChart: "/javascript-heatmap-chart",
    urlTitleHeatmapChart: "The Heatmap Chart example in SciChart.js",
    titleHeatmapChart: "JavaScript Heatmap Chart",
    urlHeatmapChartDocumentation:
        "https://www.scichart.com/documentation/js/current/The%20Uniform%20Heatmap%20Series%20Type.html",
    urlTitleHeatmapChartDocumentation:
        "The specific page for the JavaScript Heatmap Chart documentation will help you to get started",
    imgHeatMapChart: "images/javascript-heatmap-chart.jpg",

    // Contours chart
    urlTitleContourChartDocumentation:
        "The specific page for the JavaScript Contours Chart documentation will help you to get started",
    urlContourChartDocumentation: "#",
    titleContourChart: "JavaScript Contours chart",
    urlContourChart: "/javascript-heatmap-chart-with-contours",
    imgContourChart: "images/javascript-contours-chart.jpg",

    // Annotations are easy
    urlAnnotationsAreEasy: "/javascript-chart-annotations",
    titleAnnotationsAreEasy: "JavaScript Chart Annotations",
    urlAnnotationsDocumentation:
        "https://www.scichart.com/documentation/js/current/The%20Annotations%20API%20Overview.html",
    urlTitleAnnotationsDocumentation:
        "The specific page for the SciChart.js Annotations documentation will help you to get started",
    imgAnnotationsAreEasyChart: "images/javascript-chart-annotations.jpg",
    // Editable annotations
    urlEditableAnnotations: "/editable-annotations",
    titleEditableAnnotations: "JavaScript Chart Editable Annotations",
    urlTitleEditableAnnotations:
        "The specific page for the SciChart.js Annotations documentation will help you to get started",
    imgEditableAnnotation: "images/javascript-chart-editable-annotations.jpg",

    // Trademarkers
    urlTradeMarkers: "/javascript-stock-chart-buy-sell-markers",
    titleTradeMarkers: "Trading Buy Sell Marker Annotations",
    urlTitleTradeMarkers:
        "The Trade Markers example demonstrates how to add buy/sell arrows and markers to a trading application",
    imgTradeMarkers: "images/javascript-stock-chart-buy-sell-markers.jpg",

    // Drag horizontal threshold
    titleDragHorizontalThreshold: "JavaScript Chart Drag Horizontal Threshold",
    urlDragHorizontalThreshold: "/javascript-chart-drag-horizontal-threshold",
    urlTitleDragHorizontalThreshold: "This Javascript chart example shows you how to add a draggable threshold and change the chart colour depending on threshold value",
    imgDragHorizontalThreshold: "images/javascript-chart-drag-horizontal-threshold.jpg",

    // Use Pointmarkers
    urlPointMarkers: "/javascript-chart-custom-pointmarkers",
    titlePointMarkers: "JavaScript Point-Markers Chart",
    urlTitlePointMarkers:
        "The JavaScript Point-Markers example shows how to create different types of point-marker on Bubble and Scatter Series",
    imgPointMarkers: "images/javascript-chart-custom-poinmarkers.jpg",

    // Multi Pane Stock Charts
    urlMultiPaneStockChart: "/javascript-multi-pane-stock-charts",
    urlTitleMultiPaneStockChart:
        "The Multi-Pane stock chart example demonstrates multiple-series types in a realistic stock chart application",
    titleMultiPaneStockChart: "JavaScript Multi-Pane Stock Charts",
    imgMultiPaneStockChart: "images/javascript-multi-pane-stock-charts.jpg",

    // Realtime Ticking Stock Charts
    urlRealtimeTickingStockCharts: "/javascript-realtime-ticking-stock-charts",
    titleRealtimeTickingStockCharts: "JavaScript Realtime Ticking Stock Charts",
    urlTitleRealtimeTickingStockCharts:
        "The Realtime Ticking Stock Chart example shows how to pipe realtime financial data into SciChart.js Candlestick and Ohlc Chart types",
    imgRealtimeTickingStockCharts: "images/javascript-realtime-ticking-stock-charts.jpg",

    // Chart Legends
    urlChartLegends: "/javascript-chart-legends",
    titleChartLegends: "Chart Legends API",
    urlLegendDocumentation: "#",
    urlTitleLegendDocumentation:
        "The specific page for the SciChart.js Legends documentation will help you to get started",
    imgChartLegends: "images/javascript-chart-legends.jpg",

    // Multiple XAxis
    urlMultipleXAxis: "/javascript-chart-with-multiple-x-axis",
    titleMultipleXAxis: "Multiple X Axes",
    urlTitleMultipleXAxis:
        "The Multiple XAxes example shows how to add series with several X and Y axis to a JavaScript Chart.",
    imgMultipleXAxis: "images/javascript-chart-with-multiple-x-axis.jpg",

    // Secondary YAxis
    urlSecondaryYAxis: "/javascript-chart-with-secondary-y-axis",
    titleSecondaryYAxis: "Secondary Y-Axis Example",
    urlTitleSecondaryYAxis:
        "The Secondary YAxis example shows how to add series with multiple Y axis to a JavaScript Chart.",
    imgSecondaryYAxis: "images/javascript-chart-with-secondary-y-axis.jpg",

    // Logarithmic Axis
    urlLogarithmicAxis: "/javascript-chart-logarithmic-axis",
    titleLogarithmicAxis: "Logarithmic Axis Example",

    // Vertical charts
    titleVerticalCharts: "Vertical Charts",
    urlVerticalCharts: "/javascript-vertical-charts",
    urlVerticalChartsDocumentation:
        "https://www.scichart.com/documentation/js/current/Axis%20Alignment%20-%20Create%20a%20Vertical%20Chart.html",
    urlTitleVerticalChartsDocumentation:
        "The specific page for the SciChart.js API documentation for Vertical Charts will help you to get started",
    urlTitleVerticalCharts: "The Vertical Charts example shows how to use Axis Alignment to rotate a JavaScript Chart.",
    imgVerticalCharts: "images/javascript-vertical-charts.jpg",

    // Central axes
    titleCentralAxes: "Central Axes",
    urlCentralAxes: "/javascript-central-axes",
    urlTitleCentralAxes: "The Central Axes example shows how to use inner axes and layout strategies to customize layout of a JavaScript Chart.",
    imgCentralAxes: "images/javascript-central-axes.jpg",

    // Vertically Stacked axes
    titleVerticallyStackedAxes: "Vertically Stacked Axes",
    urlVerticallyStackedAxes: "/javascript-vertically-stacked-axes",
    urlTitleVerticallyStackedAxes: "The Vertically Stacked Axe Axes example shows how to use Axis Layout Strategies to customize axis placement on a JavaScript Chart.",
    imgVerticallyStackedAxes: "images/javascript-vertically-stacked-axes.png",

    // Drag Axis to Scale
    titleDragAxisToScale: "Drag Axis to Scale or Pan",
    urlDragAxisToScale: "/javascript-chart-drag-axis-to-scale-pan",
    imgDragAxisToScale: "images/drag-axis-on-javascript-charts-to-scale-or-pan.jpg",

    // Realtime Zoom Pan
    titleRealtimeZoomPan: "Zoom and Pan a Realtime JavaScript Chart",
    urlRealtimeZoomPan: "/zoom-pan-realtime-javascript-chart",
    imgRealtimeZoomPan: "images/drag-axis-on-javascript-charts-to-scale-or-pan.jpg",

    // Multiple Zoom Pan Modifiers
    titleZoomPanWithMultipleChartModifiers: "Zoom and Pan with multiple Chart Modifiers",
    urlZoomPanWithMultipleChartModifiers: "/zoom-pan-multiple-modifiers",
    imgZoomPanWithMultipleChartModifiers: "images/zoom-pan-multiple-modifiers.jpg",

    // PaletteProvider
    titlePaletteProvider: "Coloring Series per-point using the PaletteProvider",
    urlPaletteProvider: "/javascript-chart-color-points-individually-with-paletteprovider",
    imgPaletteProvider: "images/javascript-chart-color-points-individually-with-paletteprovider.jpg",

    // Dashed line styling
    titleDashedLineStyling: "Dashed Line Styling",
    urlDashedLineStyling: "/javascript-dashed-line-chart",
    imgDashedLineStyling: "images/javascript-chart-dashed-dotted-lines.jpg",

    // Styling in code
    urlStylingInCode: "/javascript-chart-styling-theming-in-code",
    titleStylingInCode: "Styling a JavaScript Chart in Code",
    urlTitleStylingInCode:
        "The Styling in Code example shows how to use style chart parts such as Axis, Gridlines, Background.",
    urlAxisStylingDocumentation:
        "https://www.scichart.com/documentation/js/current/Axis%20Styling%20-%20Styling%20Title%20and%20Axis%20Labels.html",
    urlTitleAxisStylingDocumentation:
        "The specific page for the SciChart.js API documentation for Styling Axis and Gridlines will help you to get started",
    imgStylingInCode: "images/javascript-chart-styling-theming-in-code.png",

    // Transparent Background
    titleTransparentBackground: "Background Image with Transparency",
    urlTransparentBackground: "/javascript-chart-transparent-background",
    imgTransparentBackground: "images/javascript-chart-background-image-with-transparency.jpg",

    // ThemeManager
    urlThemeManager: "/javascript-chart-themes",
    titleThemeManager: "Using Theme Manager",
    urlTitleThemeManager: "The Theme Manager example shows how to use switch theme from light to dark in SciChart.js",
    urlThemeManagerDocumentation: "https://www.scichart.com/documentation/js/current/ThemeManager%20API.html",
    urlTitleThemeManagerDocumentation:
        "The specific page for the SciChart.js API documentation for Styling Axis and Gridlines will help you to get started",
    imgThemeManagerChart: "images/javascript-chart-themes.png",

    // Create Custom Theme
    titleCustomTheme: "Create a Custom Theme",
    urlCustomTheme: "/javascript-chart-custom-themes",
    urlCustomThemeDocumentation: "https://www.scichart.com/documentation/js/current/Creating%20a%20Custom%20Theme.html",
    urlTitleCustomThemeDocumentation:
        "The specific page for the SciChart.js API documentation for Custom Themes will help you to get started",

    // Hit-Test API
    titleHitTestApi: "Hit-Test API",
    urlHitTestApi: "/javascript-chart-hit-test-on-click",
    urlHitTestDocumentation: "https://www.scichart.com/documentation/js/current/Hit-Test%20API.html",
    urlTitleHitTestDocumentation:
        "The specific page for the SciChart.js documentation for the Hit-Test API to help you to get started",
    imgHitTestApiChart: "images/javascript-chart-hit-test-on-click.png",

    // DataPointSelection
    titleDataPointSelection: "Data Point Selection",
    urlDataPointSelection: "/javascript-datapoint-selection",
    urlDataPointSelectionDocumentation: "https://www.scichart.com/documentation/js/current/DataPointSelection.html",
    urlTitleDataPointSelectionDocumentation:
        "The specific page for the SciChart.js documentation for the DataPointSelectionModifier to help you to get started",
    imgDataPointSelection: "images/javascript-datapoint-selection.png",
    

    // RolloverModifier
    urlRolloverModifierDocumentation: "https://www.scichart.com/documentation/js/current/RolloverModifier.html",
    urlTitleRolloverModifierDocumentation:
        "The specific page for the SciChart.js API documentation for the RolloverModifier to help you to get started",
    titleRolloverModifier: "Using Rollover Modifier Tooltips",
    urlRolloverModifier: "/javascript-chart-rollovermodifier-tooltips",
    imgRolloverModifierChart: "images/javascript-chart-rollovermodifier-tooltips.jpg",

    // SeriesSelection
    urlSeriesSelectionDocumentation: "https://www.scichart.com/documentation/js/current/webframe.html#SciChart_JS_User_Manual.html",// should be changed
    urlTitleSeriesSelectionDocumentation:
        "The specific page for the SciChart.js API documentation for the Series Selection to help you to get started",
    titleSeriesSelection: "Using Series Selection",
    urlSeriesSelection: "/javascript-chart-series-selection",
    imgSeriesSelectionChart: "images/javascript-chart-series-selection.jpg",

    // CursorModifier
    urlCursorModifier: "/javascript-chart-cursormodifier-crosshairs",
    titleCursorModifier: "Using CursorModifier Crosshairs",
    urlTitleCursorModifierDocumentation:
        "The specific page for the SciChart.js API documentation for the CursorModifier to help you to get started",
    urlCursorModifierDocumentation: "https://www.scichart.com/documentation/js/current/CursorModifier.html",

    // MetaData
    titleMetaData: "MetaData",
    urlMetaData: "/javascript-chart-metadata",
    urlMetaDataDocumentation: "https://www.scichart.com/documentation/js/current/metadata.html",
    urlTitleMetaDataDocumentation:
        "The specific page for the SciChart.js documentation for the MetaData API to help you to get started",
    imgMetaDataChart: "images/javascript-chart-metadata.png",

    // 3D Bubble Chart
    urlBubble3DChart: "/javascript-3d-bubble-chart",
    titleBubble3DChart: "JavaScript 3D Bubble Chart",
    urlBubble3DChartDocumentation: "#",
    urlTitleBubble3DChartDocumentation:
        "The specific page for the SciChart.js documentation for the 3D Bubble Chart to help you to get started",
    imgBubble3DChart: "images/javascript-3d-bubble-chart.jpg",

    // 3D Surface Mesh
    urlSurfaceMesh3DChartDocumentation: "#",
    urlTitleSurfaceMesh3DChartDocumentation:
        "The specific page for the SciChart.js documentation for the 3D Surface Mesh Chart to help you to get started",
    titleSurfaceMesh3D: "JavaScript Surface Mesh 3D Chart",
    urlSurfaceMesh3D: "/javascript-3d-surface-mesh-chart",
    urlTitleSurfaceMesh3D: "The Surface Mesh 3D Chart example shows how to create this 3D Chart type in SciChart.js",
    imgSurfaceMeash3D: "images/javascript-3d-surface-mesh-chart.jpg",

    // Featured Apps Lidar Example
    urlLidarFeaturedApp: "/javascript-3d-lidar-visualization",
    urlTitleLidarFeaturedApp: "LiDAR 3D Point Cloud of Geospatial Data",
    titleLidarFeaturedApp: "LiDAR 3D Point Cloud of Geospatial Data",
    imgLidarFeaturedApp: "images/javascript-3d-lidar-visualization.jpg",

    // Featured Apps Load 500x500
    titleLoad500By500: "Load 500 Series x 500 Points Performance Demo",
    urlLoad500By500: "/performance/javascript-chart-load-500-series-by-500-points",
    urlTitleLoad500By500:
        "This example demonstrates the performance of loading 500 series with 500 points on a JavaScript Chart",
    imgLoad500by500Charts: "images/javascript-chart-load-500-series-by-500-points.jpg",

    // Featured Apps Load 1 Million Points
    titleLoadOneMillionPoints: "Load 1 Million Points Performance Demo",
    urlLoadOneMillionPoints: "/javascript-chart-performance-load-one-million-points",
    imgLoadOneMillionPointsChart: "images/javascript-chart-performance-one-million-points.jpg",

    // Featured Apps Performance Demo
    urlRealtimeJavaScriptChartDemo: "/javascript-chart-realtime-performance-demo",
    urlTitleRealtimeJavaScriptChartDemo: "JavaScript Chart Realtime Performance Demo",
    titleRealtimeJavaScriptChartDemo: "Realtime JavaScript Chart Performance Demo",
    imgRealtimeJavaScriptChart: "images/javascript-chart-realtime-performance-demo.jpg",

    // Featured Apps Ghosted Traces
    urlRealtimeGhostedTracesDemo: "",
    urlTitleRealtimeGhostedTracesDemo: "",
    titleRealtimeGhostedTraces: "Realtime Ghosted Traces",
    urlRealtimeGhostedTraces: "/javascript-realtime-ghosted-traces-chart",
    urlTitleRealtimeGhostedTraces:
        "This example demonstrates the performance of SciChart.js with Oscilloscope-style ghosted traces",
    imgRealtimeGhostedTracesChart: "images/javascript-realtime-ghosted-traces-chart.jpg",

    // Featured Apps Vital Signs
    titleVitalSigns: "JavaScript Vital Signs ECG/EKG Medical Demo",
    urlVitalSigns: "/javascript-vital-signs-ecg-medical-chart-example",
    imgVitalSigns: "images/javascript-vital-signs-ecg-medical-chart-example.jpg",

    // Featured Apps Audio Analyzer
    titleAudioAnalyzerFeaturedApp: "Audio Analyzer Demo",
    urlAudioAnalyzerFeaturedApp: "/javascript-audio-analyzer-fft-example",
    imgAudioAnalyzer: "images/javascript-realtime-audio-analyzer.jpg",

    // Featured Apps Tenor Curves
    titleTenorCurvesFeaturedApp: "Tenor Curves Demo",
    urlTenorCurvesFeaturedApp: "/javascript-2d-3d-chart-tenor-curves-example",
    imgTenorCurves: "images/javascript-3d-surface-mesh-tenor-curve-example.jpg",

    // BuilderApi, Simple Chart
    urlBuilderSimpleChart: "/javascript-builder-simple",
    titleBuilderSimpleChart: "Simple Chart using Builder API",
    imgBuilderSimpleChart: "images/javascript-builder-simple.jpg",

    // BuilderApi, Full Chart
    urlBuilderFullChart: "/javascript-builder-full",
    titleBuilderFullChart: "Full Chart using Builder API",
    imgBuilderFullChart: "images/javascript-builder-full.jpg",

    // BuilderApi, Chart From JSON
    urlChartFromJSON: "/javascript-chart-from-json",
    titleChartFromJSON: "Chart from JSON",
    urlBuilderApiDocumentation: "https://www.scichart.com/documentation/js/current/BuilderApi.html",
    urlTitleBuilderApiDocumentation:
        "This specific page in the JavaScript Builder API documentation will help you to get started",
    imgChartFromJSON: "images/javascript-chart-from-json.jpg",

    // BuilderApi, Custom Types
    urlCustomTypes: "/javascript-custom-types",
    titleCustomTypes: "Custom Types with Builder API",
    imgCustomTypes: "images/javascript-custom-types.jpg",

    // BuilderApi, Shared Data
    urlSharedData: "/javascript-shared-data",
    titleSharedData: "Reusable Templates using Shared Data",
    imgSharedData: "images/javascript-shared-data.jpg",

    urlAxisLabelCustomizationDocumentation: "https://www.scichart.com/documentation/js/current/AxisLabelCustomization.html",
    urlTitleAxisLabelCustomizationDocumentation:
        "This specific page in the JavaScript Axis Label Customization documentation will help you to get started",

    // Multi Line labels
    urlMultiLineLabels: "/javascript-multiline-labels",
    titleMultiLineLabels: "Multi-line and Rotated Text labels",
    imgMultiLineLabels: "images/javascript-multiline-labels.jpg",

    // Image labels
    urlImageLabels: "/javascript-image-labels",
    titleImageLabels: "Image labels",
    imgImageLabels: "images/javascript-image-labels.jpg",

    // Rotated labels
    urlRotatedLabels: "/javascript-rotated-labels",
<<<<<<< HEAD
    titleRotatedLabels: "Rotated Labels and Alignment",
=======
    titleRotatedLabels: "Rotated labels and Alignment",
>>>>>>> 94d58152
    imgRotatedLabels: "images/javascript-rotated-labels.jpg",
    
    // Filters, Percentage Change
    urlPercentageChange: "/javascript-percentage-change",
    titlePercentageChange: "Realtime Percentage Change using Filter",
    imgPercentageChange: "images/javascript-percentage-change.jpg",
    urlFiltersApiDocumentation: "https://www.scichart.com/documentation/js/current/Filters.html",
    urlTitleFiltersApiDocumentation:
        "This specific page in the JavaScript Filters API documentation will help you to get started",

    // Filters, Trend, MA, Ratio
    urlTrendMARatio: "/javascript-trend-ma-ratio",
    titleTrendMARatio: "Trendline, Moving Average and Ratio Filters",
    imgTrendMARatio: "images/javascript-trend-ma-ratio.jpg",

    // Filters, Custom Filters
    urlCustomFilters: "/javascript-custom-filters",
    titleCustomFilters: "Custom Filters",
    imgCustomFilters: "images/javascript-custom-filters.jpg",
};<|MERGE_RESOLUTION|>--- conflicted
+++ resolved
@@ -540,11 +540,7 @@
 
     // Rotated labels
     urlRotatedLabels: "/javascript-rotated-labels",
-<<<<<<< HEAD
     titleRotatedLabels: "Rotated Labels and Alignment",
-=======
-    titleRotatedLabels: "Rotated labels and Alignment",
->>>>>>> 94d58152
     imgRotatedLabels: "images/javascript-rotated-labels.jpg",
     
     // Filters, Percentage Change
