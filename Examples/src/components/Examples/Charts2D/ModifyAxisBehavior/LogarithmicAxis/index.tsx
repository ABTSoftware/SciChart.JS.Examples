--- conflicted
+++ resolved
@@ -1,16 +1,8 @@
 import * as React from "react";
-<<<<<<< HEAD
 import {appTheme, ExampleDataProvider} from "scichart-example-dependencies";
 import classes from "../../../styles/Examples.module.scss";
 import {ToggleButton, ToggleButtonGroup} from "@material-ui/lab";
 import {makeStyles} from "@material-ui/core/styles";
-=======
-import { appTheme } from "../../../theme";
-import classes from "../../../Examples.module.scss";
-import { ToggleButton, ToggleButtonGroup } from "@material-ui/lab";
-import { makeStyles } from "@material-ui/core/styles";
-import { ExampleDataProvider } from "../../../ExampleData/ExampleDataProvider";
->>>>>>> f7f2b9e8
 import {
     AxisBase2D,
     ECoordinateMode,
@@ -27,12 +19,8 @@
     SweepAnimation,
     TextAnnotation,
     XyDataSeries,
-<<<<<<< HEAD
-    ZoomExtentsModifier
-=======
     ZoomExtentsModifier,
     Thickness
->>>>>>> f7f2b9e8
 } from "scichart";
 
 const divElementId = "chart1";
@@ -42,7 +30,7 @@
 
 const drawExample = async () => {
     // Create a SciChartSurface
-    const {sciChartSurface, wasmContext} = await SciChartSurface.create(divElementId, {
+    const { sciChartSurface, wasmContext } = await SciChartSurface.create(divElementId, {
         theme: {
             ...appTheme.SciChartJsTheme,
             majorGridLineBrush: appTheme.MutedSkyBlue + "55",
@@ -114,7 +102,7 @@
                 fill: appTheme.VividSkyBlue,
                 strokeThickness: 0
             }),
-            animation: new SweepAnimation({duration: 800, delay: 0})
+            animation: new SweepAnimation({ duration: 800, delay: 0 })
         })
     );
 
@@ -133,7 +121,7 @@
                 fill: appTheme.VividPink,
                 strokeThickness: 0
             }),
-            animation: new SweepAnimation({duration: 800, delay: 0})
+            animation: new SweepAnimation({ duration: 800, delay: 0 })
         })
     );
 
@@ -152,7 +140,7 @@
                 fill: appTheme.VividOrange,
                 strokeThickness: 0
             }),
-            animation: new SweepAnimation({duration: 800, delay: 0})
+            animation: new SweepAnimation({ duration: 800, delay: 0 })
         })
     );
 
@@ -161,7 +149,7 @@
         new RubberBandXyZoomModifier(),
         new MouseWheelZoomModifier(),
         new ZoomExtentsModifier(),
-        new LegendModifier({showCheckboxes: false})
+        new LegendModifier({ showCheckboxes: false })
     );
 
     sciChartSurface.zoomExtents();
@@ -280,13 +268,13 @@
                         color="primary"
                         aria-label="small outlined button group"
                     >
-                        <ToggleButton value={0} style={{color: appTheme.ForegroundColor}}>
+                        <ToggleButton value={0} style={{ color: appTheme.ForegroundColor }}>
                             Logarithmic X &amp; Y Axis
                         </ToggleButton>
-                        <ToggleButton value={1} style={{color: appTheme.ForegroundColor}}>
+                        <ToggleButton value={1} style={{ color: appTheme.ForegroundColor }}>
                             Log X Axis, Linear Y Axis
                         </ToggleButton>
-                        <ToggleButton value={2} style={{color: appTheme.ForegroundColor}}>
+                        <ToggleButton value={2} style={{ color: appTheme.ForegroundColor }}>
                             Linear X &amp; Y Axis
                         </ToggleButton>
                     </ToggleButtonGroup>
