<<<<<<< HEAD
import { ToggleButton, ToggleButtonGroup } from "@material-ui/lab";
import * as React from "react";
=======
import * as React from "react";
import classes from "../../../../Examples/Examples.module.scss";
import { appTheme } from "../../../theme";
import { ToggleButton, ToggleButtonGroup } from "@material-ui/lab";
>>>>>>> f7f2b9e8
import {
    ECoordinateMode,
    EHorizontalAnchorPoint,
    ELineDrawMode,
    FastLineRenderableSeries,
<<<<<<< HEAD
    MouseWheelZoomModifier, NumberRange, NumericAxis, PinchZoomModifier,
    SciChartSurface,
    TextAnnotation,
    XyDataSeries,
    ZoomPanModifier
} from "scichart";
import { appTheme } from "scichart-example-dependencies";
import classes from "../../../styles/Examples.module.scss";
=======
    MouseWheelZoomModifier,
    NumericAxis,
    NumberRange,
    PinchZoomModifier,
    SciChartSurface,
    TextAnnotation,
    XyDataSeries,
    ZoomPanModifier,
    Thickness
} from "scichart";
>>>>>>> f7f2b9e8

const divElementId = "chart1";

const drawExample = async () => {
    const { sciChartSurface, wasmContext } = await SciChartSurface.create(divElementId, {
        theme: appTheme.SciChartJsTheme,
        title: "SciChartSurface with Series Drawn Behind Axis",
        titleStyle: {
            fontSize: 20,
            fontWeight: "Bold",
            placeWithinChart: true,
            padding: Thickness.fromString("14 2 10 0"),
            color: appTheme.ForegroundColor + "C4"
        }
    });

    // When true, Series are drawn behind axis (Axis inside chart)
    sciChartSurface.drawSeriesBehindAxis = true;

    sciChartSurface.xAxes.add(
        new NumericAxis(wasmContext, {
            growBy: new NumberRange(0.1, 0.1),
            visibleRange: new NumberRange(28.0, 42.6),
            axisTitle: "X Axis",
            labelStyle: {
                fontSize: 20
            },
            axisBorder: {
                borderTop: 0,
                color: appTheme.PaleSkyBlue + "33"
            }
        })
    );
    sciChartSurface.yAxes.add(
        new NumericAxis(wasmContext, {
            growBy: new NumberRange(0.1, 0.1),
            visibleRange: new NumberRange(-40.0, 140.0),
            axisTitle: "Y Axis",
            labelStyle: {
                fontSize: 20
            },
            axisBorder: {
                borderLeft: 0,
                color: appTheme.PaleSkyBlue + "33"
            }
        })
    );

    const xValues = [];
    const yValues = [];
    const y1Values = [];

    for (let i = 0; i < 100; i += 0.1) {
        xValues.push(i);
        yValues.push(Math.tan(i));
        y1Values.push(Math.cos(i * 100) * 5);
    }

    sciChartSurface.renderableSeries.add(
        new FastLineRenderableSeries(wasmContext, {
            drawNaNAs: ELineDrawMode.PolyLine,
            strokeThickness: 5,
            stroke: "rgba(255, 134, 72, .47)",
            dataSeries: new XyDataSeries(wasmContext, { xValues, yValues })
        })
    );

    sciChartSurface.renderableSeries.add(
        new FastLineRenderableSeries(wasmContext, {
            drawNaNAs: ELineDrawMode.PolyLine,
            strokeThickness: 3,
            stroke: "rgba(50, 134, 72, .47)",
            dataSeries: new XyDataSeries(wasmContext, { xValues, yValues: y1Values })
        })
    );

    sciChartSurface.chartModifiers.add(
        new ZoomPanModifier(),
        new PinchZoomModifier(),
        new MouseWheelZoomModifier(),
        new ZoomPanModifier()
    );

    return { sciChartSurface, wasmContext };
};

export default function DrawBehindAxes() {
    const [sciChartSurface, setSciChartSurface] = React.useState<SciChartSurface>();
    const [preset, setPreset] = React.useState<number>(0);

    React.useEffect(() => {
        (async () => {
            const res = await drawExample();
            setSciChartSurface(res.sciChartSurface);
        })();
        // Delete sciChartSurface on unmount component to prevent memory leak
        return () => sciChartSurface?.delete();
    }, []);

    const handleToggleButtonChanged = (event: any, value: number) => {
        setPreset(value);
        sciChartSurface.drawSeriesBehindAxis = value === 0;
        sciChartSurface.title =
            value === 0
                ? "SciChartSurface with Series Drawn Behind Axis"
                : "SciChartSurface with Series clipped to Viewport";
        sciChartSurface.yAxes.get(0).axisBorder.borderLeft = value;
        sciChartSurface.xAxes.get(0).axisBorder.borderTop = value;
    };

    return (
        <div className={classes.ChartWrapper} style={{ background: appTheme.DarkIndigo }}>
            <div id={divElementId} style={{ height: "calc(100% - 100px)", width: "100%" }} />
            <ToggleButtonGroup
                style={{ height: "100px", padding: "10" }}
                exclusive
                value={preset}
                onChange={handleToggleButtonChanged}
                size="medium"
                color="primary"
                aria-label="small outlined button group"
            >
                <ToggleButton value={0} style={{ color: appTheme.ForegroundColor }}>
                    Draw Series behind Axis
                </ToggleButton>
                <ToggleButton value={1} style={{ color: appTheme.ForegroundColor }}>
                    Clip series at Viewport Edge
                </ToggleButton>
            </ToggleButtonGroup>
        </div>
    );
}<|MERGE_RESOLUTION|>--- conflicted
+++ resolved
@@ -1,38 +1,19 @@
-<<<<<<< HEAD
 import { ToggleButton, ToggleButtonGroup } from "@material-ui/lab";
 import * as React from "react";
-=======
-import * as React from "react";
-import classes from "../../../../Examples/Examples.module.scss";
-import { appTheme } from "../../../theme";
-import { ToggleButton, ToggleButtonGroup } from "@material-ui/lab";
->>>>>>> f7f2b9e8
 import {
     ECoordinateMode,
     EHorizontalAnchorPoint,
     ELineDrawMode,
     FastLineRenderableSeries,
-<<<<<<< HEAD
     MouseWheelZoomModifier, NumberRange, NumericAxis, PinchZoomModifier,
-    SciChartSurface,
-    TextAnnotation,
-    XyDataSeries,
-    ZoomPanModifier
-} from "scichart";
-import { appTheme } from "scichart-example-dependencies";
-import classes from "../../../styles/Examples.module.scss";
-=======
-    MouseWheelZoomModifier,
-    NumericAxis,
-    NumberRange,
-    PinchZoomModifier,
     SciChartSurface,
     TextAnnotation,
     XyDataSeries,
     ZoomPanModifier,
     Thickness
 } from "scichart";
->>>>>>> f7f2b9e8
+import { appTheme } from "scichart-example-dependencies";
+import classes from "../../../styles/Examples.module.scss";
 
 const divElementId = "chart1";
 
