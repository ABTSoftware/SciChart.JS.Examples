import * as React from "react";
import {closeValues, dateValues, highValues, lowValues, openValues} from "./data/themeing2dData";
<<<<<<< HEAD
import classes from "../../../styles/Examples.module.scss";

import {
    FastCandlestickRenderableSeries,
    FastColumnRenderableSeries,
    FastLineRenderableSeries,
    NumericAxis,
    NumberRange,
    OhlcDataSeries,
    RolloverModifier,
    SciChartSurface,
    XyDataSeries
} from "scichart";
=======
import classes from "../../../../Examples/Examples.module.scss";
>>>>>>> f7f2b9e8

import {
    FastCandlestickRenderableSeries,
    FastColumnRenderableSeries,
    FastLineRenderableSeries,
    NumericAxis,
    NumberRange,
    OhlcDataSeries,
    RolloverModifier,
    SciChartSurface,
    XyDataSeries
} from "scichart";

const divElementId = "chart";

const drawExample = async () => {
    // Create a SciChartSurface
    const {sciChartSurface, wasmContext} = await SciChartSurface.create(divElementId);

    // Create and apply your custom theme
    sciChartSurface.applyTheme({
        annotationsGripsBackroundBrush: "white",
        annotationsGripsBorderBrush: "white",
        axis3DBandsFill: "#1F3D6833",
        axisBandsFill: "#1F3D6833",
        axisBorder: "#1F3D68",
        axisPlaneBackgroundFill: "Transparent",
        columnFillBrush: "white",
        columnLineColor: "white",
        cursorLineBrush: "#6495ED99",
        defaultColorMapBrush: [
            {offset: 0, color: "DarkBlue"},
            {offset: 0.5, color: "CornflowerBlue"},
            {offset: 1, color: "#FF22AA"}
        ],
        downBandSeriesFillColor: "#52CC5490",
        downBandSeriesLineColor: "#E26565FF",
        downBodyBrush: "white",
        downWickColor: "white",
        gridBackgroundBrush: "white",
        gridBorderBrush: "white",
        labelBackgroundBrush: "#6495EDAA",
        labelBorderBrush: "#6495ED",
        labelForegroundBrush: "#EEEEEE",
        legendBackgroundBrush: "#1D2C35",
        lineSeriesColor: "white",
        loadingAnimationForeground: "#6495ED",
        loadingAnimationBackground: "#0D213A",
        majorGridLineBrush: "#1F3D68",
        minorGridLineBrush: "#102A47",
        mountainAreaBrush: "white",
        mountainLineColor: "white",
        overviewFillBrush: "white",
        planeBorderColor: "white",
        rolloverLineBrush: "#FD9F2533",
        rubberBandFillBrush: "#99999933",
        rubberBandStrokeBrush: "#99999977",
        sciChartBackground: "#0D213A",
        scrollbarBackgroundBrush: "white",
        scrollbarBorderBrush: "white",
        scrollbarGripsBackgroundBrush: "white",
        scrollbarViewportBackgroundBrush: "white",
        scrollbarViewportBorderBrush: "white",
        shadowEffectColor: "white",
        textAnnotationBackground: "#6495EDAA",
        textAnnotationForeground: "#EEEEEE",
        tickTextBrush: "#6495ED",
        upBandSeriesFillColor: "white",
        upBandSeriesLineColor: "white",
        upBodyBrush: "#6495EDA0",
        upWickColor: "#6495ED",
        axisTitleColor: "#EEEEEE",
        chartTitleColor: "#EEEEEE"
    });

    // Create the XAxis, YAxis
    const xAxis = new NumericAxis(wasmContext);
    xAxis.visibleRange = new NumberRange(0, 31);
    xAxis.axisTitle = "X Axis";
    sciChartSurface.xAxes.add(xAxis);
    const yAxis = new NumericAxis(wasmContext);
    yAxis.visibleRange = new NumberRange(1, 1.2);
    yAxis.labelProvider.formatLabel = (dataValue: number) => dataValue.toFixed(3);
    sciChartSurface.yAxes.add(yAxis);

    // Create some series with data
    const series1 = new FastLineRenderableSeries(wasmContext);
    series1.strokeThickness = 3;
    sciChartSurface.renderableSeries.add(series1);

    series1.dataSeries = new XyDataSeries(wasmContext, {
        xValues: [1, 15, 30],
        yValues: [1.12, 1.11, 1.1]
    });

    const series2 = new FastCandlestickRenderableSeries(wasmContext, {
        strokeThickness: 2,
        dataSeries: new OhlcDataSeries(wasmContext, {
            xValues: dateValues,
            openValues,
            highValues,
            lowValues,
            closeValues
        }),
        dataPointWidth: 0.5
    });
    sciChartSurface.renderableSeries.add(series2);

    const series3 = new FastColumnRenderableSeries(wasmContext, {
        fill: "rgba(176, 196, 222, 0.7)",
        stroke: "#4682b4",
        strokeThickness: 2,
        dataPointWidth: 0.5
    });
    sciChartSurface.renderableSeries.add(series3);
    const dataSeries = new XyDataSeries(wasmContext);
    for (let i = 1; i <= 30; i++) {
        dataSeries.append(i, 1 + Math.sin(i * 0.1) * 0.1);
    }
    series3.dataSeries = dataSeries;

    // Create tootip behaviour
    sciChartSurface.chartModifiers.add(new RolloverModifier());
    return {sciChartSurface, wasmContext};
};

let scs: SciChartSurface;

export default function CustomTheme() {
    React.useEffect(() => {
        (async () => {
            const res = await drawExample();
            scs = res.sciChartSurface;
        })();
        // Delete sciChartSurface on unmount component to prevent memory leak
        return () => scs?.delete();
    }, []);

    return <div id={divElementId} className={classes.ChartWrapper}/>;
}<|MERGE_RESOLUTION|>--- conflicted
+++ resolved
@@ -1,22 +1,6 @@
 import * as React from "react";
 import {closeValues, dateValues, highValues, lowValues, openValues} from "./data/themeing2dData";
-<<<<<<< HEAD
 import classes from "../../../styles/Examples.module.scss";
-
-import {
-    FastCandlestickRenderableSeries,
-    FastColumnRenderableSeries,
-    FastLineRenderableSeries,
-    NumericAxis,
-    NumberRange,
-    OhlcDataSeries,
-    RolloverModifier,
-    SciChartSurface,
-    XyDataSeries
-} from "scichart";
-=======
-import classes from "../../../../Examples/Examples.module.scss";
->>>>>>> f7f2b9e8
 
 import {
     FastCandlestickRenderableSeries,
