import * as React from "react";
import { SciChartSurface, FastCandlestickRenderableSeries, SciChartOverview, FastOhlcRenderableSeries } from "scichart";
import { ToggleButton, ToggleButtonGroup } from "@material-ui/lab";
import { appTheme } from "../../../theme";
import classes from "../../../styles/Examples.module.scss";
<<<<<<< HEAD
import { SciChartReact, SciChartNestedOverview, TResolvedReturnType } from "scichart-react";
import { drawExample, overviewOptions } from "./drawExample";
=======
import { drawExample, divOverviewId, divElementId } from "./drawExample";
import { Label } from "@material-ui/icons";
import { FormLabel } from "@material-ui/core";
>>>>>>> 816626b8

// React component needed as our examples app is react.
// SciChart can be used in Angular, Vue, Blazor and vanilla JS! See our Github repo for more info
export default function CandlestickChart() {
    const [preset, setPreset] = React.useState<number>(0);
    const [candlestickChartSeries, setCandlestickChartSeries] = React.useState<FastCandlestickRenderableSeries>();
    const [ohlcChartSeries, setOhlcChartSeries] = React.useState<FastOhlcRenderableSeries>();
    const [dataSource, setDataSource] = React.useState<string>("Random");

<<<<<<< HEAD
=======
    React.useEffect(() => {
        const chartInitializationPromise = drawExample(dataSource).then(
            ({ sciChartSurface, overview, candlestickSeries, ohlcSeries }) => {
                setCandlestickChartSeries(candlestickSeries);
                setOhlcChartSeries(ohlcSeries);
                sciChartSurfaceRef.current = sciChartSurface;
                sciChartOverviewRef.current = overview;
            }
        );
        return () => {
            // check if chart is already initialized
            if (sciChartSurfaceRef.current) {
                sciChartSurfaceRef.current.delete();
                sciChartOverviewRef.current.delete();
                sciChartSurfaceRef.current = undefined;
                sciChartOverviewRef.current = undefined;
                return;
            }

            // else postpone deletion
            chartInitializationPromise.then(() => {
                sciChartSurfaceRef.current.delete();
                sciChartOverviewRef.current.delete();
                sciChartSurfaceRef.current = undefined;
                sciChartOverviewRef.current = undefined;
            });
        };
    }, [dataSource]);

>>>>>>> 816626b8
    const handleToggleButtonChanged = (event: any, state: number) => {
        if (state === null) return;
        setPreset(state);
        console.log(`Toggling Candle/Ohlc state: ${state}`);
        // Toggle visibility of candlestick or OHLC series
        candlestickChartSeries.isVisible = state === 0;
        ohlcChartSeries.isVisible = state === 1;
    };

    const handleDataSourceChanged = (event: any, source: string) => {
        setDataSource(source);
    };

    return (
        <React.Fragment>
            <div className={classes.FullHeightChartWrapper} style={{ background: appTheme.DarkIndigo }}>
                <ToggleButtonGroup
                    style={{ height: "70px", padding: "10" }}
                    exclusive
                    value={preset}
                    onChange={handleToggleButtonChanged}
                    size="small"
                    color="primary"
                    aria-label="small outlined button group"
                >
                    <ToggleButton value={0} style={{ color: appTheme.ForegroundColor }}>
                        Candlestick Series
                    </ToggleButton>
                    <ToggleButton value={1} style={{ color: appTheme.ForegroundColor }}>
                        OHLC Series
                    </ToggleButton>
                </ToggleButtonGroup>
<<<<<<< HEAD
                <SciChartReact
                    initChart={drawExample}
                    onInit={(initResult: TResolvedReturnType<typeof drawExample>) => {
                        const { ohlcSeries, candlestickSeries } = initResult;
                        setCandlestickChartSeries(candlestickSeries);
                        setOhlcChartSeries(ohlcSeries);
                    }}
                    style={{ display: "flex", flexDirection: "column", height: "calc(100% - 70px)", width: "100%" }}
                    innerContainerProps={{ style: { flexBasis: "80%", flexGrow: 1, flexShrink: 1 } }}
                >
                    <SciChartNestedOverview
                        style={{ flexBasis: "20%", flexGrow: 1, flexShrink: 1 }}
                        options={overviewOptions}
                    />
                </SciChartReact>
=======
                <FormLabel style={{ color: appTheme.VividGreen }}>Data Source</FormLabel>
                <ToggleButtonGroup
                    style={{ height: "70px", padding: "10" }}
                    exclusive
                    value={dataSource}
                    onChange={handleDataSourceChanged}
                    size="small"
                    color="primary"
                    aria-label="small outlined button group"
                >
                    <ToggleButton value={"Random"} style={{ color: appTheme.ForegroundColor }}>
                        Random
                    </ToggleButton>
                    <ToggleButton value={"com"} style={{ color: appTheme.ForegroundColor }}>
                        Binance.com
                    </ToggleButton>
                    <ToggleButton value={"us"} style={{ color: appTheme.ForegroundColor }}>
                        Binance.us
                    </ToggleButton>
                </ToggleButtonGroup>
                <div style={{ display: "flex", flexDirection: "column", height: "calc(100% - 70px)", width: "100%" }}>
                    <div id={divElementId} style={{ flexBasis: "80%", flexGrow: 1, flexShrink: 1 }} />
                    <div id={divOverviewId} style={{ flexBasis: "20%", flexGrow: 1, flexShrink: 1 }} />
                </div>
>>>>>>> 816626b8
            </div>
        </React.Fragment>
    );
}<|MERGE_RESOLUTION|>--- conflicted
+++ resolved
@@ -3,14 +3,10 @@
 import { ToggleButton, ToggleButtonGroup } from "@material-ui/lab";
 import { appTheme } from "../../../theme";
 import classes from "../../../styles/Examples.module.scss";
-<<<<<<< HEAD
 import { SciChartReact, SciChartNestedOverview, TResolvedReturnType } from "scichart-react";
 import { drawExample, overviewOptions } from "./drawExample";
-=======
-import { drawExample, divOverviewId, divElementId } from "./drawExample";
 import { Label } from "@material-ui/icons";
 import { FormLabel } from "@material-ui/core";
->>>>>>> 816626b8
 
 // React component needed as our examples app is react.
 // SciChart can be used in Angular, Vue, Blazor and vanilla JS! See our Github repo for more info
@@ -20,38 +16,6 @@
     const [ohlcChartSeries, setOhlcChartSeries] = React.useState<FastOhlcRenderableSeries>();
     const [dataSource, setDataSource] = React.useState<string>("Random");
 
-<<<<<<< HEAD
-=======
-    React.useEffect(() => {
-        const chartInitializationPromise = drawExample(dataSource).then(
-            ({ sciChartSurface, overview, candlestickSeries, ohlcSeries }) => {
-                setCandlestickChartSeries(candlestickSeries);
-                setOhlcChartSeries(ohlcSeries);
-                sciChartSurfaceRef.current = sciChartSurface;
-                sciChartOverviewRef.current = overview;
-            }
-        );
-        return () => {
-            // check if chart is already initialized
-            if (sciChartSurfaceRef.current) {
-                sciChartSurfaceRef.current.delete();
-                sciChartOverviewRef.current.delete();
-                sciChartSurfaceRef.current = undefined;
-                sciChartOverviewRef.current = undefined;
-                return;
-            }
-
-            // else postpone deletion
-            chartInitializationPromise.then(() => {
-                sciChartSurfaceRef.current.delete();
-                sciChartOverviewRef.current.delete();
-                sciChartSurfaceRef.current = undefined;
-                sciChartOverviewRef.current = undefined;
-            });
-        };
-    }, [dataSource]);
-
->>>>>>> 816626b8
     const handleToggleButtonChanged = (event: any, state: number) => {
         if (state === null) return;
         setPreset(state);
@@ -64,6 +28,8 @@
     const handleDataSourceChanged = (event: any, source: string) => {
         setDataSource(source);
     };
+
+    const initFunc = drawExample(dataSource);
 
     return (
         <React.Fragment>
@@ -84,23 +50,6 @@
                         OHLC Series
                     </ToggleButton>
                 </ToggleButtonGroup>
-<<<<<<< HEAD
-                <SciChartReact
-                    initChart={drawExample}
-                    onInit={(initResult: TResolvedReturnType<typeof drawExample>) => {
-                        const { ohlcSeries, candlestickSeries } = initResult;
-                        setCandlestickChartSeries(candlestickSeries);
-                        setOhlcChartSeries(ohlcSeries);
-                    }}
-                    style={{ display: "flex", flexDirection: "column", height: "calc(100% - 70px)", width: "100%" }}
-                    innerContainerProps={{ style: { flexBasis: "80%", flexGrow: 1, flexShrink: 1 } }}
-                >
-                    <SciChartNestedOverview
-                        style={{ flexBasis: "20%", flexGrow: 1, flexShrink: 1 }}
-                        options={overviewOptions}
-                    />
-                </SciChartReact>
-=======
                 <FormLabel style={{ color: appTheme.VividGreen }}>Data Source</FormLabel>
                 <ToggleButtonGroup
                     style={{ height: "70px", padding: "10" }}
@@ -121,11 +70,22 @@
                         Binance.us
                     </ToggleButton>
                 </ToggleButtonGroup>
-                <div style={{ display: "flex", flexDirection: "column", height: "calc(100% - 70px)", width: "100%" }}>
-                    <div id={divElementId} style={{ flexBasis: "80%", flexGrow: 1, flexShrink: 1 }} />
-                    <div id={divOverviewId} style={{ flexBasis: "20%", flexGrow: 1, flexShrink: 1 }} />
-                </div>
->>>>>>> 816626b8
+                <SciChartReact
+                    key={dataSource}
+                    initChart={initFunc}
+                    onInit={(initResult: TResolvedReturnType<typeof initFunc>) => {
+                        const { ohlcSeries, candlestickSeries } = initResult;
+                        setCandlestickChartSeries(candlestickSeries);
+                        setOhlcChartSeries(ohlcSeries);
+                    }}
+                    style={{ display: "flex", flexDirection: "column", height: "calc(100% - 70px)", width: "100%" }}
+                    innerContainerProps={{ style: { flexBasis: "80%", flexGrow: 1, flexShrink: 1 } }}
+                >
+                    <SciChartNestedOverview
+                        style={{ flexBasis: "20%", flexGrow: 1, flexShrink: 1 }}
+                        options={overviewOptions}
+                    />
+                </SciChartReact>
             </div>
         </React.Fragment>
     );
