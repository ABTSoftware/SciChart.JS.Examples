import * as React from "react";
import {
    SciChartSurface,
<<<<<<< HEAD
    HeatmapLegend
} from "scichart";
import classes from "../../../styles/Examples.module.scss";
import { drawExample, drawHeatmapLegend, divHeatmapLegend, divElementId } from "./drawExample";
=======
    UniformHeatmapDataSeries,
    UniformHeatmapRenderableSeries,
    HeatmapColorMap,
    ZoomPanModifier,
    ZoomExtentsModifier,
    MouseWheelZoomModifier,
    zeroArray2D,
    UniformContoursRenderableSeries,
    HeatmapLegend,
} from "scichart";
import { appTheme } from "../../../theme";
import classes from "../../../styles/Examples.module.scss";

const divElementId = "chart";
const divHeatmapLegend = "heatmapLegend";

const drawExample = async () => {
    // Create a SciChartSurface
    const { sciChartSurface, wasmContext } = await SciChartSurface.create(divElementId, {
        theme: appTheme.SciChartJsTheme,
    });

    // Create an X & Y Axis
    sciChartSurface.xAxes.add(new NumericAxis(wasmContext));
    sciChartSurface.yAxes.add(new NumericAxis(wasmContext));

    const heatmapWidth = 300;
    const heatmapHeight = 200;

    const colorPaletteMin = 0;
    const colorPaletteMax = 200;

    // Create a Heatmap Data-series. Pass heatValues as a number[][] to the UniformHeatmapDataSeries
    const initialZValues = generateExampleData(3, heatmapWidth, heatmapHeight, colorPaletteMax);
    const heatmapDataSeries = new UniformHeatmapDataSeries(wasmContext, {
        zValues: initialZValues,
        xStart: 0,
        xStep: 1,
        yStart: 0,
        yStep: 1,
    });

    // Add the contours series and add to the chart
    sciChartSurface.renderableSeries.add(
        new UniformContoursRenderableSeries(wasmContext, {
            dataSeries: heatmapDataSeries,
            zMin: 20,
            zMax: colorPaletteMax,
            zStep: 20,
            strokeThickness: 1,
            stroke: appTheme.PaleSkyBlue,
        })
    );

    // Create a background heatmap series with the same data and add to the chart
    sciChartSurface.renderableSeries.add(
        new UniformHeatmapRenderableSeries(wasmContext, {
            dataSeries: heatmapDataSeries,
            useLinearTextureFiltering: false,
            opacity: 0.5,
            colorMap: new HeatmapColorMap({
                minimum: colorPaletteMin,
                maximum: colorPaletteMax,
                gradientStops: [
                    { offset: 1, color: appTheme.VividPink },
                    { offset: 0.9, color: appTheme.VividOrange },
                    { offset: 0.7, color: appTheme.MutedRed },
                    { offset: 0.5, color: appTheme.VividGreen },
                    { offset: 0.3, color: appTheme.VividSkyBlue },
                    { offset: 0.2, color: appTheme.Indigo },
                    { offset: 0, color: appTheme.DarkIndigo },
                ],
            }),
        })
    );

    // Add interaction
    sciChartSurface.chartModifiers.add(new ZoomPanModifier());
    sciChartSurface.chartModifiers.add(new ZoomExtentsModifier());
    sciChartSurface.chartModifiers.add(new MouseWheelZoomModifier());

    return { sciChartSurface };
};

const drawHeatmapLegend = async () => {
    const { heatmapLegend, wasmContext } = await HeatmapLegend.create(divHeatmapLegend, {
        theme: {
            ...appTheme.SciChartJsTheme,
            sciChartBackground: appTheme.DarkIndigo + "BB",
            loadingAnimationBackground: appTheme.DarkIndigo + "BB",
        },
        yAxisOptions: {
            axisBorder: {
                borderLeft: 1,
                color: appTheme.ForegroundColor + "77",
            },
            majorTickLineStyle: {
                color: appTheme.ForegroundColor,
                tickSize: 6,
                strokeThickness: 1,
            },
            minorTickLineStyle: {
                color: appTheme.ForegroundColor,
                tickSize: 3,
                strokeThickness: 1,
            },
        },
        colorMap: {
            minimum: 0,
            maximum: 200,
            gradientStops: [
                { offset: 1, color: appTheme.VividPink },
                { offset: 0.9, color: appTheme.VividOrange },
                { offset: 0.7, color: appTheme.MutedRed },
                { offset: 0.5, color: appTheme.VividGreen },
                { offset: 0.3, color: appTheme.VividSkyBlue },
                { offset: 0.2, color: appTheme.Indigo },
                { offset: 0, color: appTheme.DarkIndigo },
            ],
        },
    });

    return heatmapLegend;
};

// This function generates data for the heatmap with contours series example
function generateExampleData(index: number, heatmapWidth: number, heatmapHeight: number, colorPaletteMax: number) {
    const zValues = zeroArray2D([heatmapHeight, heatmapWidth]);

    const angle = (Math.PI * 2 * index) / 30;
    let smallValue = 0;
    for (let x = 0; x < heatmapWidth; x++) {
        for (let y = 0; y < heatmapHeight; y++) {
            const v =
                (1 + Math.sin(x * 0.04 + angle)) * 50 +
                (1 + Math.sin(y * 0.1 + angle)) * 50 * (1 + Math.sin(angle * 2));
            const cx = heatmapWidth / 2;
            const cy = heatmapHeight / 2;
            const r = Math.sqrt((x - cx) * (x - cx) + (y - cy) * (y - cy));
            const exp = Math.max(0, 1 - r * 0.008);
            const zValue = v * exp;
            zValues[y][x] = zValue > colorPaletteMax ? colorPaletteMax : zValue;
            zValues[y][x] += smallValue;
        }

        smallValue += 0.001;
    }

    return zValues;
}
>>>>>>> 25bbe358

export default function ContourChart() {
    const sciChartSurfaceRef = React.useRef<SciChartSurface>();
    const heatmapLegendRef = React.useRef<HeatmapLegend>();

    React.useEffect(() => {
        const chartInitializationPromise = Promise.all([drawExample(), drawHeatmapLegend()]).then(
            ([{ sciChartSurface }, legend]) => {
                sciChartSurfaceRef.current = sciChartSurface;
                heatmapLegendRef.current = legend;
<<<<<<< HEAD
            })
=======
            }
        );
>>>>>>> 25bbe358

        // Delete sciChartSurface on unmount component to prevent memory leak
        return () => {
            // check if chart is already initialized
            if (sciChartSurfaceRef.current) {
                sciChartSurfaceRef.current.delete();
                heatmapLegendRef.current.delete();
                return;
            }

            // else postpone deletion
            chartInitializationPromise.then(() => {
                sciChartSurfaceRef.current.delete();
                heatmapLegendRef.current.delete();
            });
        };
    }, []);

    return (
        <div className={classes.ChartWrapper}>
            <div id={divElementId} style={{ width: "100%", height: "100%" }}></div>
            <div
                id={divHeatmapLegend}
                style={{ position: "absolute", height: "92%", width: "100px", top: 0, right: "70px", margin: "20px" }}
            ></div>
        </div>
    );
}<|MERGE_RESOLUTION|>--- conflicted
+++ resolved
@@ -1,163 +1,7 @@
 import * as React from "react";
-import {
-    SciChartSurface,
-<<<<<<< HEAD
-    HeatmapLegend
-} from "scichart";
+import { SciChartSurface, HeatmapLegend } from "scichart";
 import classes from "../../../styles/Examples.module.scss";
 import { drawExample, drawHeatmapLegend, divHeatmapLegend, divElementId } from "./drawExample";
-=======
-    UniformHeatmapDataSeries,
-    UniformHeatmapRenderableSeries,
-    HeatmapColorMap,
-    ZoomPanModifier,
-    ZoomExtentsModifier,
-    MouseWheelZoomModifier,
-    zeroArray2D,
-    UniformContoursRenderableSeries,
-    HeatmapLegend,
-} from "scichart";
-import { appTheme } from "../../../theme";
-import classes from "../../../styles/Examples.module.scss";
-
-const divElementId = "chart";
-const divHeatmapLegend = "heatmapLegend";
-
-const drawExample = async () => {
-    // Create a SciChartSurface
-    const { sciChartSurface, wasmContext } = await SciChartSurface.create(divElementId, {
-        theme: appTheme.SciChartJsTheme,
-    });
-
-    // Create an X & Y Axis
-    sciChartSurface.xAxes.add(new NumericAxis(wasmContext));
-    sciChartSurface.yAxes.add(new NumericAxis(wasmContext));
-
-    const heatmapWidth = 300;
-    const heatmapHeight = 200;
-
-    const colorPaletteMin = 0;
-    const colorPaletteMax = 200;
-
-    // Create a Heatmap Data-series. Pass heatValues as a number[][] to the UniformHeatmapDataSeries
-    const initialZValues = generateExampleData(3, heatmapWidth, heatmapHeight, colorPaletteMax);
-    const heatmapDataSeries = new UniformHeatmapDataSeries(wasmContext, {
-        zValues: initialZValues,
-        xStart: 0,
-        xStep: 1,
-        yStart: 0,
-        yStep: 1,
-    });
-
-    // Add the contours series and add to the chart
-    sciChartSurface.renderableSeries.add(
-        new UniformContoursRenderableSeries(wasmContext, {
-            dataSeries: heatmapDataSeries,
-            zMin: 20,
-            zMax: colorPaletteMax,
-            zStep: 20,
-            strokeThickness: 1,
-            stroke: appTheme.PaleSkyBlue,
-        })
-    );
-
-    // Create a background heatmap series with the same data and add to the chart
-    sciChartSurface.renderableSeries.add(
-        new UniformHeatmapRenderableSeries(wasmContext, {
-            dataSeries: heatmapDataSeries,
-            useLinearTextureFiltering: false,
-            opacity: 0.5,
-            colorMap: new HeatmapColorMap({
-                minimum: colorPaletteMin,
-                maximum: colorPaletteMax,
-                gradientStops: [
-                    { offset: 1, color: appTheme.VividPink },
-                    { offset: 0.9, color: appTheme.VividOrange },
-                    { offset: 0.7, color: appTheme.MutedRed },
-                    { offset: 0.5, color: appTheme.VividGreen },
-                    { offset: 0.3, color: appTheme.VividSkyBlue },
-                    { offset: 0.2, color: appTheme.Indigo },
-                    { offset: 0, color: appTheme.DarkIndigo },
-                ],
-            }),
-        })
-    );
-
-    // Add interaction
-    sciChartSurface.chartModifiers.add(new ZoomPanModifier());
-    sciChartSurface.chartModifiers.add(new ZoomExtentsModifier());
-    sciChartSurface.chartModifiers.add(new MouseWheelZoomModifier());
-
-    return { sciChartSurface };
-};
-
-const drawHeatmapLegend = async () => {
-    const { heatmapLegend, wasmContext } = await HeatmapLegend.create(divHeatmapLegend, {
-        theme: {
-            ...appTheme.SciChartJsTheme,
-            sciChartBackground: appTheme.DarkIndigo + "BB",
-            loadingAnimationBackground: appTheme.DarkIndigo + "BB",
-        },
-        yAxisOptions: {
-            axisBorder: {
-                borderLeft: 1,
-                color: appTheme.ForegroundColor + "77",
-            },
-            majorTickLineStyle: {
-                color: appTheme.ForegroundColor,
-                tickSize: 6,
-                strokeThickness: 1,
-            },
-            minorTickLineStyle: {
-                color: appTheme.ForegroundColor,
-                tickSize: 3,
-                strokeThickness: 1,
-            },
-        },
-        colorMap: {
-            minimum: 0,
-            maximum: 200,
-            gradientStops: [
-                { offset: 1, color: appTheme.VividPink },
-                { offset: 0.9, color: appTheme.VividOrange },
-                { offset: 0.7, color: appTheme.MutedRed },
-                { offset: 0.5, color: appTheme.VividGreen },
-                { offset: 0.3, color: appTheme.VividSkyBlue },
-                { offset: 0.2, color: appTheme.Indigo },
-                { offset: 0, color: appTheme.DarkIndigo },
-            ],
-        },
-    });
-
-    return heatmapLegend;
-};
-
-// This function generates data for the heatmap with contours series example
-function generateExampleData(index: number, heatmapWidth: number, heatmapHeight: number, colorPaletteMax: number) {
-    const zValues = zeroArray2D([heatmapHeight, heatmapWidth]);
-
-    const angle = (Math.PI * 2 * index) / 30;
-    let smallValue = 0;
-    for (let x = 0; x < heatmapWidth; x++) {
-        for (let y = 0; y < heatmapHeight; y++) {
-            const v =
-                (1 + Math.sin(x * 0.04 + angle)) * 50 +
-                (1 + Math.sin(y * 0.1 + angle)) * 50 * (1 + Math.sin(angle * 2));
-            const cx = heatmapWidth / 2;
-            const cy = heatmapHeight / 2;
-            const r = Math.sqrt((x - cx) * (x - cx) + (y - cy) * (y - cy));
-            const exp = Math.max(0, 1 - r * 0.008);
-            const zValue = v * exp;
-            zValues[y][x] = zValue > colorPaletteMax ? colorPaletteMax : zValue;
-            zValues[y][x] += smallValue;
-        }
-
-        smallValue += 0.001;
-    }
-
-    return zValues;
-}
->>>>>>> 25bbe358
 
 export default function ContourChart() {
     const sciChartSurfaceRef = React.useRef<SciChartSurface>();
@@ -168,12 +12,8 @@
             ([{ sciChartSurface }, legend]) => {
                 sciChartSurfaceRef.current = sciChartSurface;
                 heatmapLegendRef.current = legend;
-<<<<<<< HEAD
-            })
-=======
             }
         );
->>>>>>> 25bbe358
 
         // Delete sciChartSurface on unmount component to prevent memory leak
         return () => {
