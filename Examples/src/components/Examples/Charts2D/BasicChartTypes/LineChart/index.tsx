import * as React from "react";
import { MouseWheelZoomModifier } from "scichart/Charting/ChartModifiers/MouseWheelZoomModifier";
import { ZoomExtentsModifier } from "scichart/Charting/ChartModifiers/ZoomExtentsModifier";
import { ZoomPanModifier } from "scichart/Charting/ChartModifiers/ZoomPanModifier";
import { PaletteFactory } from "scichart/Charting/Model/PaletteFactory";
import { XyDataSeries } from "scichart/Charting/Model/XyDataSeries";
import { NumericAxis } from "scichart/Charting/Visuals/Axis/NumericAxis";
import { FastLineRenderableSeries } from "scichart/Charting/Visuals/RenderableSeries/FastLineRenderableSeries";
import { SciChartSurface } from "scichart/Charting/Visuals/SciChartSurface";
import { GradientParams } from "scichart/Core/GradientParams";
import { NumberRange } from "scichart/Core/NumberRange";
import { Point } from "scichart/Core/Point";
import { WaveAnimation } from "scichart/Charting/Visuals/RenderableSeries/Animations/WaveAnimation";

import classes from "../../../../Examples/Examples.module.scss";
import image from "./javascript-line-chart.jpg";
const divElementId = "chart";

const drawExample = async () => {
    // Create a SciChartSurface
    const { sciChartSurface, wasmContext } = await SciChartSurface.create(divElementId);

    // Create the X,Y Axis
    const xAxis = new NumericAxis(wasmContext);
    sciChartSurface.xAxes.add(xAxis);

    const yAxis = new NumericAxis(wasmContext, { growBy: new NumberRange(0.05, 0.05) });
    sciChartSurface.yAxes.add(yAxis);

    // Create an XyDataSeries as data source
    const xyDataSeries = new XyDataSeries(wasmContext);
    for (let i = 0; i < 100; i++) {
        xyDataSeries.append(i, Math.sin(i * 0.1));
    }

    // Create and add a line series to the chart
    const lineSeries = new FastLineRenderableSeries(wasmContext, {
        stroke: "#ff6600",
        strokeThickness: 5,
<<<<<<< HEAD
        dataSeries: xyDataSeries
=======
        dataSeries: xyDataSeries,
        animation: new WaveAnimation({ zeroLine: -1, pointDurationFraction: 0.5 })
>>>>>>> 72f5ab39
    });
    sciChartSurface.renderableSeries.add(lineSeries);

    // OPTIONAL: PaletteProvider APIs allow you to add per-point colouring based on a rule, or a gradient
    lineSeries.paletteProvider = PaletteFactory.createGradient(
        wasmContext,
        new GradientParams(new Point(0, 0), new Point(1, 1), [
            { color: "red", offset: 0 },
            { color: "pink", offset: 0.2 },
            { color: "yellow", offset: 0.5 },
            { color: "purple", offset: 0.7 },
            { color: "green", offset: 1 }
        ])
    );

    // OPTIONAL: Add some interactivity modifiers
    sciChartSurface.chartModifiers.add(new ZoomPanModifier());
    sciChartSurface.chartModifiers.add(new ZoomExtentsModifier());
    sciChartSurface.chartModifiers.add(new MouseWheelZoomModifier());

    sciChartSurface.zoomExtents();
    return { sciChartSurface, wasmContext };
};

export default function LineChart() {
    const [sciChartSurface, setSciChartSurface] = React.useState<SciChartSurface>();
    const [loading, setLoading] = React.useState(false);

    React.useEffect(() => {
        (async () => {
            setLoading(true);
            const res = await drawExample();
            setSciChartSurface(res.sciChartSurface);
            if (res) {
                setLoading(false);
            }
        })();
        // Deleting sciChartSurface to prevent memory leak
        return () => sciChartSurface?.delete();
    }, []);

<<<<<<< HEAD
    return (
        <div
            className={classes.ChartWrapper}
            // style={{ backgroundImage: `url(${image})`, backgroundSize: "cover", backgroundPosition: "center" }}
        >
            {loading && <img src={image} className={classes.SomeImage} alt="" />}
            <div id={divElementId} style={{ opacity: !loading ? "1" : "0.5" }}></div>
        </div>
    );
=======
    return <div id={divElementId} className={classes.ChartWrapper} />;
>>>>>>> 72f5ab39
}<|MERGE_RESOLUTION|>--- conflicted
+++ resolved
@@ -37,12 +37,8 @@
     const lineSeries = new FastLineRenderableSeries(wasmContext, {
         stroke: "#ff6600",
         strokeThickness: 5,
-<<<<<<< HEAD
-        dataSeries: xyDataSeries
-=======
         dataSeries: xyDataSeries,
         animation: new WaveAnimation({ zeroLine: -1, pointDurationFraction: 0.5 })
->>>>>>> 72f5ab39
     });
     sciChartSurface.renderableSeries.add(lineSeries);
 
@@ -84,7 +80,6 @@
         return () => sciChartSurface?.delete();
     }, []);
 
-<<<<<<< HEAD
     return (
         <div
             className={classes.ChartWrapper}
@@ -94,7 +89,4 @@
             <div id={divElementId} style={{ opacity: !loading ? "1" : "0.5" }}></div>
         </div>
     );
-=======
-    return <div id={divElementId} className={classes.ChartWrapper} />;
->>>>>>> 72f5ab39
 }