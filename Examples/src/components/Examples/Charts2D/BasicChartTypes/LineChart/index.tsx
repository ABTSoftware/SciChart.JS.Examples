<<<<<<< HEAD
import { makeStyles } from "@material-ui/core/styles";
import * as React from "react";
=======
import * as React from "react";
import { ExampleDataProvider } from "../../../ExampleData/ExampleDataProvider";
import { RandomWalkGenerator } from "../../../ExampleData/RandomWalkGenerator";
import classes from "../../../../Examples/Examples.module.scss";
import { appTheme } from "../../../theme";
import { makeStyles } from "@material-ui/core/styles";
>>>>>>> f7f2b9e8
import {
    BoxAnnotation,
    EAnimationType,
    EAxisAlignment,
    ECoordinateMode,
    EDataLabelSkipMode,
    EHorizontalAnchorPoint,
<<<<<<< HEAD
    ELabelPlacement,
    ELineDrawMode,
=======
    ELineDrawMode,
    ELabelPlacement,
>>>>>>> f7f2b9e8
    EllipsePointMarker,
    EStrokePaletteMode,
    EVerticalTextPosition,
    FastLineRenderableSeries,
    GradientParams,
    HorizontalLineAnnotation,
    IPointMetadata,
    IRenderableSeries,
    IStrokePaletteProvider,
<<<<<<< HEAD
    ModifierMouseArgs,
    NumberRange,
    NumericAxis,
    PaletteFactory,
    parseColorToUIntArgb,
    Point,
=======
    NumericAxis,
    NumberRange,
    ModifierMouseArgs,
    parseColorToUIntArgb,
    Point,
    PaletteFactory,
>>>>>>> f7f2b9e8
    RolloverModifier,
    SciChartSurface,
    SeriesSelectionModifier,
    TextAnnotation,
    Thickness,
    XyDataSeries
} from "scichart";
<<<<<<< HEAD
import {appTheme, ExampleDataProvider, RandomWalkGenerator  } from "scichart-example-dependencies";
import classes from "../../../styles/Examples.module.scss";
=======
>>>>>>> f7f2b9e8

const divElementId1 = "chart1";
const divElementId2 = "chart2";
const divElementId3 = "chart3";
const divElementId4 = "chart4";
const divElementId5 = "chart5";
const divElementId6 = "chart6";
const divElementId7 = "chart7";
const divElementId8 = "chart8";
const divElementId9 = "chart9";

const drawExample = async () => {
    const createChartCommon = async (divId: string, title: string, isVertical: boolean = false) => {
        // Create a SciChartSurface
        const { sciChartSurface, wasmContext } = await SciChartSurface.create(divId, {
            theme: appTheme.SciChartJsTheme,
            padding: new Thickness(5, 5, 5, 5),
            title,
            titleStyle: {
                placeWithinChart: true,
                color: appTheme.ForegroundColor + "C4",
                fontSize: 16
            }
        });

        // Create the X,Y Axis
        sciChartSurface.xAxes.add(new NumericAxis(wasmContext, { maxAutoTicks: 5 }));
        sciChartSurface.yAxes.add(
            new NumericAxis(wasmContext, { maxAutoTicks: 5, growBy: new NumberRange(0.05, 0.25) })
        );

        if (isVertical) {
            // We also want our padding on the xaxis at the start for vertical
            sciChartSurface.xAxes.get(0).growBy = new NumberRange(0.2, 0.05);
        }
        return { sciChartSurface, wasmContext };
    };

    const createLineData = (whichSeries: number) => {
        const data = ExampleDataProvider.getFourierSeriesZoomed(1.0, 0.1, 5.0, 5.15);

        return {
            xValues: data.xValues,
            yValues: data.yValues.map(y => (whichSeries === 0 ? y : whichSeries === 1 ? y * 1.1 : y * 1.5))
        };
    };

    const initJustLineCharts = async () => {
        const { sciChartSurface, wasmContext } = await createChartCommon(divElementId1, "Simple Line Chart");

        let data = createLineData(2);

        // Create and add a line series to the chart
        sciChartSurface.renderableSeries.add(
            new FastLineRenderableSeries(wasmContext, {
                dataSeries: new XyDataSeries(wasmContext, { xValues: data.xValues, yValues: data.yValues }),
                stroke: appTheme.VividOrange,
                strokeThickness: 3,
                opacity: 1,
                animation: {
                    type: EAnimationType.Sweep,
                    options: { zeroLine: -1, pointDurationFraction: 0.5, duration: 500 }
                }
            })
        );

        data = createLineData(0);

        // Create and add a line series to the chart
        sciChartSurface.renderableSeries.add(
            new FastLineRenderableSeries(wasmContext, {
                dataSeries: new XyDataSeries(wasmContext, { xValues: data.xValues, yValues: data.yValues }),
                stroke: appTheme.VividTeal,
                strokeThickness: 3,
                opacity: 1,
                animation: {
                    type: EAnimationType.Sweep,
                    options: { zeroLine: -1, pointDurationFraction: 0.5, duration: 500 }
                }
            })
        );

        return sciChartSurface;
    };

    const initDigitalLineCharts = async () => {
        const { sciChartSurface, wasmContext } = await createChartCommon(divElementId2, "Digital (Step) Line Charts");

        const xValues = [0, 1, 2, 3, 4, 5, 6, 7, 8];
        const yValues = [1, 2, 3, 2, 0.5, 1, 2.5, 1, 1];

        // Create the Digital Line chart
        sciChartSurface.renderableSeries.add(
            new FastLineRenderableSeries(wasmContext, {
                dataSeries: new XyDataSeries(wasmContext, { xValues, yValues }),
                stroke: appTheme.VividOrange,
                strokeThickness: 3,
                // Digital (step) lines are enabled by setting isDigitalLine: true
                isDigitalLine: true,
                // Optional pointmarkers may be added via this property.
                pointMarker: new EllipsePointMarker(wasmContext, {
                    width: 9,
                    height: 9,
                    fill: appTheme.ForegroundColor,
                    strokeThickness: 0
                }),
                animation: {
                    type: EAnimationType.Wave,
                    options: { zeroLine: -1, pointDurationFraction: 0.5, duration: 500, delay: 200 }
                },
                // Optional DataLabels may be added via this property.
                dataLabels: {
                    style: { fontFamily: "Arial", fontSize: 11, padding: new Thickness(5, 5, 5, 5) },
                    color: appTheme.ForegroundColor,
                    aboveBelow: false,
                    verticalTextPosition: EVerticalTextPosition.Above
                }
            })
        );

        return sciChartSurface;
    };

    const initTooltipsOnLineCharts = async () => {
        const { sciChartSurface, wasmContext } = await createChartCommon(divElementId3, "Tooltips on Line Charts");

        const { xValues, yValues } = new RandomWalkGenerator().Seed(1337).getRandomWalkSeries(25);

        sciChartSurface.renderableSeries.add(
            new FastLineRenderableSeries(wasmContext, {
                dataSeries: new XyDataSeries(wasmContext, { xValues, yValues }),
                stroke: appTheme.VividOrange,
                strokeThickness: 3,
                animation: {
                    type: EAnimationType.Wave,
                    options: { zeroLine: -1, pointDurationFraction: 0.5, duration: 500, delay: 200 }
                }
            })
        );

        // The RolloverModifier adds tooltip behaviour to the chart
        sciChartSurface.chartModifiers.add(
            new RolloverModifier({
                rolloverLineStroke: appTheme.VividOrange,
                rolloverLineStrokeThickness: 2,
                rolloverLineStrokeDashArray: [2, 2]
            })
        );
        // FOR DEMO PURPOSE ONLY - fake a mouse event so the tooltip shows without rollover.
        sciChartSurface.mouseManager.modifierMouseMove({
            mousePoint: new Point((sciChartSurface.renderSurface.viewportSize.width * 2) / 3, 10)
        } as ModifierMouseArgs);
        return sciChartSurface;
    };

    const initDashedLineCharts = async () => {
        const { sciChartSurface, wasmContext } = await createChartCommon(divElementId4, "Dashed Line Charts");

        // Create some xValues, yValues arrays
        let data = createLineData(0);

        // Create and add a line series to the chart
        sciChartSurface.renderableSeries.add(
            new FastLineRenderableSeries(wasmContext, {
                dataSeries: new XyDataSeries(wasmContext, { xValues: data.xValues, yValues: data.yValues }),
                stroke: appTheme.VividOrange,
                strokeThickness: 3,
                // Dashed line charts are enabled by setting the StrokeDashArray property. The array defines draw & gap pixel length
                strokeDashArray: [2, 2],
                animation: {
                    type: EAnimationType.Sweep,
                    options: { zeroLine: -1, pointDurationFraction: 0.5, duration: 750 }
                }
            })
        );

        data = createLineData(1);

        // Create and add a line series to the chart
        sciChartSurface.renderableSeries.add(
            new FastLineRenderableSeries(wasmContext, {
                dataSeries: new XyDataSeries(wasmContext, { xValues: data.xValues, yValues: data.yValues }),
                stroke: appTheme.VividOrange,
                strokeThickness: 3,
                opacity: 0.77,
                strokeDashArray: [3, 3],
                animation: {
                    type: EAnimationType.Sweep,
                    options: { zeroLine: -1, pointDurationFraction: 0.5, duration: 500 }
                }
            })
        );

        data = createLineData(2);

        // Create and add a line series to the chart
        sciChartSurface.renderableSeries.add(
            new FastLineRenderableSeries(wasmContext, {
                dataSeries: new XyDataSeries(wasmContext, { xValues: data.xValues, yValues: data.yValues }),
                stroke: appTheme.VividOrange,
                strokeThickness: 3,
                opacity: 0.55,
                strokeDashArray: [10, 5],
                animation: {
                    type: EAnimationType.Sweep,
                    options: { zeroLine: -1, pointDurationFraction: 0.5, duration: 500 }
                }
            })
        );

        return sciChartSurface;
    };

    const initPalettedLineCharts = async () => {
        const { sciChartSurface, wasmContext } = await createChartCommon(divElementId5, "Gradient Line Charts");

        const data = createLineData(3);

        // Returns IStrokePaletteProvider, preconfigured to colour each point with a gradient
        // Can be fully customised to execute any rule on x,y,index or metadata per-point to colour the series
        // See PaletteProvider documentation for more details
        const gradientPalette = PaletteFactory.createGradient(
            wasmContext,
            new GradientParams(new Point(0, 0), new Point(1, 1), [
                { offset: 0, color: appTheme.VividOrange },
                { offset: 0.5, color: appTheme.VividTeal },
                { offset: 1.0, color: appTheme.VividSkyBlue }
            ])
        );

        sciChartSurface.renderableSeries.add(
            new FastLineRenderableSeries(wasmContext, {
                dataSeries: new XyDataSeries(wasmContext, { xValues: data.xValues, yValues: data.yValues }),
                paletteProvider: gradientPalette,
                strokeThickness: 5,
                animation: {
                    type: EAnimationType.Sweep,
                    options: { zeroLine: -1, pointDurationFraction: 0.5, duration: 500 }
                }
            })
        );

        return sciChartSurface;
    };

    const initHoveredLineCharts = async () => {
        const { sciChartSurface, wasmContext } = await createChartCommon(divElementId6, "Hover/Select Line Charts");

        // Create some xValues, yValues arrays
        let data = createLineData(0);

        const onHoveredChanged = (series: IRenderableSeries, isHovered: boolean) => {
            series.opacity = isHovered ? 1.0 : 0.7;
            series.strokeThickness = isHovered ? 4 : 3;
        };

        const onSelectedChanged = (series: IRenderableSeries, isSelected: boolean) => {
            series.strokeThickness = isSelected ? 5 : 3;
            series.stroke = isSelected ? appTheme.VividSkyBlue : appTheme.VividOrange;
        };

        // Create and add a line series to the chart
        sciChartSurface.renderableSeries.add(
            new FastLineRenderableSeries(wasmContext, {
                dataSeries: new XyDataSeries(wasmContext, { xValues: data.xValues, yValues: data.yValues }),
                stroke: appTheme.VividOrange,
                strokeThickness: 3,
                opacity: 0.7,
                onHoveredChanged,
                onSelectedChanged,
                animation: {
                    type: EAnimationType.Sweep,
                    options: { zeroLine: -1, pointDurationFraction: 0.5, duration: 750 }
                }
            })
        );

        data = createLineData(1);

        // Create and add a line series to the chart
        sciChartSurface.renderableSeries.add(
            new FastLineRenderableSeries(wasmContext, {
                dataSeries: new XyDataSeries(wasmContext, { xValues: data.xValues, yValues: data.yValues }),
                stroke: appTheme.VividOrange,
                strokeThickness: 3,
                opacity: 0.7,
                onHoveredChanged,
                onSelectedChanged,
                animation: {
                    type: EAnimationType.Sweep,
                    options: { zeroLine: -1, pointDurationFraction: 0.5, duration: 500 }
                }
            })
        );

        data = createLineData(2);

        // Create and add a line series to the chart
        sciChartSurface.renderableSeries.add(
            new FastLineRenderableSeries(wasmContext, {
                dataSeries: new XyDataSeries(wasmContext, { xValues: data.xValues, yValues: data.yValues }),
                stroke: appTheme.VividOrange,
                strokeThickness: 3,
                opacity: 0.7,
                onHoveredChanged,
                onSelectedChanged,
                animation: {
                    type: EAnimationType.Sweep,
                    options: { zeroLine: -1, pointDurationFraction: 0.5, duration: 500 }
                }
            })
        );

        // SeriesSelectionModifier adds the hover/select behaviour to the chart
        // This has a global hovered/selected callback and there are also callbacks per-series (see above)
        sciChartSurface.chartModifiers.add(new SeriesSelectionModifier({ enableHover: true, enableSelection: true }));

        sciChartSurface.renderableSeries.get(2).isSelected = true;

        return sciChartSurface;
    };

    const initVerticalLineCharts = async () => {
        const { sciChartSurface, wasmContext } = await createChartCommon(divElementId7, "Vertical Line Charts", true);

        // Setting xAxis.alignment = left/right and yAxis.alignemnt = top/bottom
        // is all that's required to rotate a chart, including all drawing and interactions in scichart
        sciChartSurface.xAxes.get(0).axisAlignment = EAxisAlignment.Right;
        sciChartSurface.yAxes.get(0).axisAlignment = EAxisAlignment.Bottom;

        let data = new RandomWalkGenerator().Seed(1337).getRandomWalkSeries(50);

        sciChartSurface.renderableSeries.add(
            new FastLineRenderableSeries(wasmContext, {
                dataSeries: new XyDataSeries(wasmContext, { xValues: data.xValues, yValues: data.yValues }),
                strokeThickness: 3,
                stroke: appTheme.VividOrange,
                pointMarker: new EllipsePointMarker(wasmContext, {
                    width: 5,
                    height: 5,
                    fill: appTheme.VividOrange,
                    strokeThickness: 0
                }),
                animation: {
                    type: EAnimationType.Sweep,
                    options: { zeroLine: -1, pointDurationFraction: 0.5, duration: 400, delay: 250 }
                }
            })
        );

        data = new RandomWalkGenerator().Seed(12345).getRandomWalkSeries(50);

        sciChartSurface.renderableSeries.add(
            new FastLineRenderableSeries(wasmContext, {
                dataSeries: new XyDataSeries(wasmContext, { xValues: data.xValues, yValues: data.yValues }),
                strokeThickness: 3,
                stroke: appTheme.VividTeal,
                pointMarker: new EllipsePointMarker(wasmContext, {
                    width: 5,
                    height: 5,
                    fill: appTheme.VividTeal,
                    strokeThickness: 0
                }),
                animation: {
                    type: EAnimationType.Sweep,
                    options: { zeroLine: -1, pointDurationFraction: 0.5, duration: 400, delay: 250 }
                }
            })
        );

        return sciChartSurface;
    };

    const initGapsInLineCharts = async () => {
        const { sciChartSurface, wasmContext } = await createChartCommon(divElementId8, "Gaps in Line Charts");

        const xValues = [0, 1, 2, 3, 4, 5, 6, 7, 8, 9, 10, 11, 12, 13, 14, 15, 16, 17, 18, 19, 20, 21, 22, 23, 24];

        // When yValues has NaN in it, LineSeries.drawNaNAs can draw them as gaps or closed lines
        const yValues = [
            0.3933834,
            -0.0493884,
            0.4083136,
            -0.0458077,
            -0.5242618,
            -0.9631066,
            -0.6873195,
            NaN,
            -0.1682597,
            0.1255406,
            -0.0313127,
            -0.3261995,
            -0.5490017,
            -0.2462973,
            0.2475873,
            0.15,
            -0.2443795,
            -0.7002707,
            NaN,
            -1.24664,
            -0.8722853,
            -1.1531512,
            -0.7264951,
            -0.9779677,
            -0.5377044
        ];

        sciChartSurface.renderableSeries.add(
            new FastLineRenderableSeries(wasmContext, {
                dataSeries: new XyDataSeries(wasmContext, { xValues, yValues }),
                strokeThickness: 3,
                stroke: appTheme.VividTeal,
                drawNaNAs: ELineDrawMode.DiscontinuousLine,
                pointMarker: new EllipsePointMarker(wasmContext, {
                    width: 5,
                    height: 5,
                    fill: appTheme.VividTeal,
                    strokeThickness: 0
                })
            })
        );

        // Highlight the gaps with annotations stretched vertically
        sciChartSurface.annotations.add(
            new BoxAnnotation({
                x1: 6,
                x2: 8,
                y1: 0.1,
                y2: 1.0,
                yCoordinateMode: ECoordinateMode.Relative,
                fill: appTheme.MutedTeal + "33",
                strokeThickness: 0
            }),
            new BoxAnnotation({
                x1: 17,
                x2: 19,
                y1: 0.1,
                y2: 1,
                yCoordinateMode: ECoordinateMode.Relative,
                fill: appTheme.MutedTeal + "33",
                strokeThickness: 0
            })
        );

        return sciChartSurface;
    };

    const initThresholdedLineCharts = async () => {
        const { sciChartSurface, wasmContext } = await createChartCommon(divElementId9, "Thresholded Line Charts");

        const { xValues, yValues } = new RandomWalkGenerator().Seed(1337).getRandomWalkSeries(50);

        const THRESHOLD_HIGH_LEVEL = 0;
        const THRESHOLD_LOW_LEVEL = -2;
        const THRESHOLD_LOW_COLOR_ARGB = parseColorToUIntArgb(appTheme.VividPink);
        const THRESHOLD_HIGH_COLOR_ARGB = parseColorToUIntArgb(appTheme.VividTeal);

        // PaletteProvider API allows for per-point colouring, filling of points based on a rule
        // see PaletteProvider API for more details
        const paletteProvider: IStrokePaletteProvider = {
            strokePaletteMode: EStrokePaletteMode.GRADIENT,
            onAttached(parentSeries: IRenderableSeries): void {},
            onDetached(): void {},
            // This function called once per data-point. Colors returned must be in ARGB format (uint) e.g. 0xFF0000FF is Red
            overrideStrokeArgb(
                xValue: number,
                yValue: number,
                index: number,
                opacity?: number,
                metadata?: IPointMetadata
            ): number {
                if (yValue < THRESHOLD_LOW_LEVEL) {
                    return THRESHOLD_LOW_COLOR_ARGB;
                }
                if (yValue > THRESHOLD_HIGH_LEVEL) {
                    return THRESHOLD_HIGH_COLOR_ARGB;
                }
                // Undefined means use default series stroke on this data-point
                return undefined;
            }
        };

        // Create a line series with threshold palette provider
        sciChartSurface.renderableSeries.add(
            new FastLineRenderableSeries(wasmContext, {
                dataSeries: new XyDataSeries(wasmContext, { xValues, yValues }),
                strokeThickness: 3,
                stroke: appTheme.VividOrange,
                // paletteprovider allows per-point colouring
                paletteProvider,
                // Datalabels may be shown using this property
                dataLabels: {
                    style: { fontFamily: "Arial", fontSize: 8 },
                    color: appTheme.PaleSkyBlue,
                    skipMode: EDataLabelSkipMode.SkipIfOverlapPrevious
                }
            })
        );

        // Add annotations to show the thresholds
        sciChartSurface.annotations.add(
            new HorizontalLineAnnotation({
                stroke: appTheme.VividTeal,
                strokeDashArray: [2, 2],
                y1: THRESHOLD_HIGH_LEVEL,
                labelPlacement: ELabelPlacement.TopRight,
                labelValue: "High warning",
                axisLabelFill: appTheme.VividTeal,
                showLabel: true
            })
        );
        sciChartSurface.annotations.add(
            new HorizontalLineAnnotation({
                stroke: appTheme.VividPink,
                strokeDashArray: [2, 2],
                labelPlacement: ELabelPlacement.BottomLeft,
                y1: THRESHOLD_LOW_LEVEL,
                labelValue: "Low warning",
                axisLabelFill: appTheme.VividPink,
                showLabel: true
            })
        );

        return sciChartSurface;
    };

    const charts = await Promise.all([
        initJustLineCharts(),
        initDigitalLineCharts(),
        initTooltipsOnLineCharts(),
        initDashedLineCharts(),
        initPalettedLineCharts(),
        initHoveredLineCharts(),
        initGapsInLineCharts(),
        initVerticalLineCharts(),
        initGapsInLineCharts(),
        initThresholdedLineCharts()
    ]);

    return { charts };
};

// Styles for the 3x3 grid
const useStyles = makeStyles(theme => ({
    flexOuterContainer: {
        width: "100%",
        height: "100%",
        display: "flex",
        flexDirection: "column",
        justifyContent: "space-between",
        background: appTheme.DarkIndigo
    },
    flexContainerRow: {
        display: "flex",
        flex: "auto",
        flexBasis: "33%",
        justifyContent: "space-between",
        alignContent: "stretch",
        margin: 10,
        width: "calc(100% - 10px)"
    },
    item: {
        flex: "auto",
        height: "100%"
    }
}));

// React component needed as our examples app is react.
// SciChart can be used in Angular, Vue, Blazor and vanilla JS! See our Github repo for more info
export default function LineChart() {
    const [charts, setCharts] = React.useState<SciChartSurface[]>();
    React.useEffect(() => {
        (async () => {
            const res = await drawExample();
            setCharts(res.charts);
        })();
        // Deleting sciChartSurface to prevent memory leak
        return () => charts?.forEach(sciChartSurface => sciChartSurface?.delete());
    }, []);

    const localClasses = useStyles();

    return (
        <div className={classes.ChartWrapper} style={{ aspectRatio: "3 / 2" }}>
            <div className={localClasses.flexOuterContainer}>
                <div className={localClasses.flexContainerRow}>
                    <div id={divElementId1} className={localClasses.item} />
                    <div id={divElementId2} className={localClasses.item} />
                    <div id={divElementId3} className={localClasses.item} />
                </div>
                <div className={localClasses.flexContainerRow}>
                    <div id={divElementId4} className={localClasses.item} />
                    <div id={divElementId5} className={localClasses.item} />
                    <div id={divElementId6} className={localClasses.item} />
                </div>
                <div className={localClasses.flexContainerRow}>
                    <div id={divElementId7} className={localClasses.item} />
                    <div id={divElementId8} className={localClasses.item} />
                    <div id={divElementId9} className={localClasses.item} />
                </div>
            </div>
        </div>
    );
}<|MERGE_RESOLUTION|>--- conflicted
+++ resolved
@@ -1,14 +1,5 @@
-<<<<<<< HEAD
 import { makeStyles } from "@material-ui/core/styles";
 import * as React from "react";
-=======
-import * as React from "react";
-import { ExampleDataProvider } from "../../../ExampleData/ExampleDataProvider";
-import { RandomWalkGenerator } from "../../../ExampleData/RandomWalkGenerator";
-import classes from "../../../../Examples/Examples.module.scss";
-import { appTheme } from "../../../theme";
-import { makeStyles } from "@material-ui/core/styles";
->>>>>>> f7f2b9e8
 import {
     BoxAnnotation,
     EAnimationType,
@@ -16,13 +7,8 @@
     ECoordinateMode,
     EDataLabelSkipMode,
     EHorizontalAnchorPoint,
-<<<<<<< HEAD
     ELabelPlacement,
     ELineDrawMode,
-=======
-    ELineDrawMode,
-    ELabelPlacement,
->>>>>>> f7f2b9e8
     EllipsePointMarker,
     EStrokePaletteMode,
     EVerticalTextPosition,
@@ -32,21 +18,12 @@
     IPointMetadata,
     IRenderableSeries,
     IStrokePaletteProvider,
-<<<<<<< HEAD
     ModifierMouseArgs,
     NumberRange,
     NumericAxis,
     PaletteFactory,
     parseColorToUIntArgb,
     Point,
-=======
-    NumericAxis,
-    NumberRange,
-    ModifierMouseArgs,
-    parseColorToUIntArgb,
-    Point,
-    PaletteFactory,
->>>>>>> f7f2b9e8
     RolloverModifier,
     SciChartSurface,
     SeriesSelectionModifier,
@@ -54,11 +31,8 @@
     Thickness,
     XyDataSeries
 } from "scichart";
-<<<<<<< HEAD
 import {appTheme, ExampleDataProvider, RandomWalkGenerator  } from "scichart-example-dependencies";
 import classes from "../../../styles/Examples.module.scss";
-=======
->>>>>>> f7f2b9e8
 
 const divElementId1 = "chart1";
 const divElementId2 = "chart2";
