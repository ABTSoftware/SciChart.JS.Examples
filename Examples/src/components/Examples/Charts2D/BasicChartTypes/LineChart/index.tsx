import { makeStyles } from "@material-ui/core/styles";
import * as React from "react";
import {
    SciChartSurface,
<<<<<<< HEAD
} from "scichart";
import { appTheme } from "scichart-example-dependencies";
import classes from "../../../styles/Examples.module.scss";
import {
    drawExample,
    divElementId2,
    divElementId3,
    divElementId4,
    divElementId1,
    divElementId5,
    divElementId6,
    divElementId7,
    divElementId8,
    divElementId9
} from "./drawExample";
=======
    SeriesSelectionModifier,
    TextAnnotation,
    Thickness,
    XyDataSeries,
} from "scichart";
import { ExampleDataProvider } from "../../../ExampleData/ExampleDataProvider";
import { RandomWalkGenerator } from "../../../ExampleData/RandomWalkGenerator";
import classes from "../../../styles/Examples.module.scss";
import { appTheme } from "../../../theme";

const divElementId1 = "chart1";
const divElementId2 = "chart2";
const divElementId3 = "chart3";
const divElementId4 = "chart4";
const divElementId5 = "chart5";
const divElementId6 = "chart6";
const divElementId7 = "chart7";
const divElementId8 = "chart8";
const divElementId9 = "chart9";

const drawExample = async () => {
    const createChartCommon = async (divId: string, title: string, isVertical: boolean = false) => {
        // Create a SciChartSurface
        const { sciChartSurface, wasmContext } = await SciChartSurface.create(divId, {
            theme: appTheme.SciChartJsTheme,
            padding: new Thickness(5, 5, 5, 5),
            title,
            titleStyle: {
                placeWithinChart: true,
                color: appTheme.ForegroundColor + "C4",
                fontSize: 16,
            },
        });

        // Create the X,Y Axis
        sciChartSurface.xAxes.add(new NumericAxis(wasmContext, { maxAutoTicks: 5 }));
        sciChartSurface.yAxes.add(
            new NumericAxis(wasmContext, { maxAutoTicks: 5, growBy: new NumberRange(0.05, 0.25) })
        );

        if (isVertical) {
            // We also want our padding on the xaxis at the start for vertical
            sciChartSurface.xAxes.get(0).growBy = new NumberRange(0.2, 0.05);
        }
        return { sciChartSurface, wasmContext };
    };

    const createLineData = (whichSeries: number) => {
        const data = ExampleDataProvider.getFourierSeriesZoomed(1.0, 0.1, 5.0, 5.15);

        return {
            xValues: data.xValues,
            yValues: data.yValues.map((y) => (whichSeries === 0 ? y : whichSeries === 1 ? y * 1.1 : y * 1.5)),
        };
    };

    const initJustLineCharts = async () => {
        const { sciChartSurface, wasmContext } = await createChartCommon(divElementId1, "Simple Line Chart");

        let data = createLineData(2);

        // Create and add a line series to the chart
        sciChartSurface.renderableSeries.add(
            new FastLineRenderableSeries(wasmContext, {
                dataSeries: new XyDataSeries(wasmContext, { xValues: data.xValues, yValues: data.yValues }),
                stroke: appTheme.VividOrange,
                strokeThickness: 3,
                opacity: 1,
                animation: {
                    type: EAnimationType.Sweep,
                    options: { zeroLine: -1, pointDurationFraction: 0.5, duration: 500 },
                },
            })
        );

        data = createLineData(0);

        // Create and add a line series to the chart
        sciChartSurface.renderableSeries.add(
            new FastLineRenderableSeries(wasmContext, {
                dataSeries: new XyDataSeries(wasmContext, { xValues: data.xValues, yValues: data.yValues }),
                stroke: appTheme.VividTeal,
                strokeThickness: 3,
                opacity: 1,
                animation: {
                    type: EAnimationType.Sweep,
                    options: { zeroLine: -1, pointDurationFraction: 0.5, duration: 500 },
                },
            })
        );

        return sciChartSurface;
    };

    const initDigitalLineCharts = async () => {
        const { sciChartSurface, wasmContext } = await createChartCommon(divElementId2, "Digital (Step) Line Charts");

        const xValues = [0, 1, 2, 3, 4, 5, 6, 7, 8];
        const yValues = [1, 2, 3, 2, 0.5, 1, 2.5, 1, 1];

        // Create the Digital Line chart
        sciChartSurface.renderableSeries.add(
            new FastLineRenderableSeries(wasmContext, {
                dataSeries: new XyDataSeries(wasmContext, { xValues, yValues }),
                stroke: appTheme.VividOrange,
                strokeThickness: 3,
                // Digital (step) lines are enabled by setting isDigitalLine: true
                isDigitalLine: true,
                // Optional pointmarkers may be added via this property.
                pointMarker: new EllipsePointMarker(wasmContext, {
                    width: 9,
                    height: 9,
                    fill: appTheme.ForegroundColor,
                    strokeThickness: 0,
                }),
                animation: {
                    type: EAnimationType.Wave,
                    options: { zeroLine: -1, pointDurationFraction: 0.5, duration: 500, delay: 200 },
                },
                // Optional DataLabels may be added via this property.
                dataLabels: {
                    style: { fontFamily: "Arial", fontSize: 11, padding: new Thickness(5, 5, 5, 5) },
                    color: appTheme.ForegroundColor,
                    aboveBelow: false,
                    verticalTextPosition: EVerticalTextPosition.Above,
                },
            })
        );

        return sciChartSurface;
    };

    const initTooltipsOnLineCharts = async () => {
        const { sciChartSurface, wasmContext } = await createChartCommon(divElementId3, "Tooltips on Line Charts");

        const { xValues, yValues } = new RandomWalkGenerator().Seed(1337).getRandomWalkSeries(25);

        sciChartSurface.renderableSeries.add(
            new FastLineRenderableSeries(wasmContext, {
                dataSeries: new XyDataSeries(wasmContext, { xValues, yValues }),
                stroke: appTheme.VividOrange,
                strokeThickness: 3,
                animation: {
                    type: EAnimationType.Wave,
                    options: { zeroLine: -1, pointDurationFraction: 0.5, duration: 500, delay: 200 },
                },
            })
        );

        // The RolloverModifier adds tooltip behaviour to the chart
        sciChartSurface.chartModifiers.add(
            new RolloverModifier({
                rolloverLineStroke: appTheme.VividOrange,
                rolloverLineStrokeThickness: 2,
                rolloverLineStrokeDashArray: [2, 2],
            })
        );
        // FOR DEMO PURPOSE ONLY - fake a mouse event so the tooltip shows without rollover.
        sciChartSurface.mouseManager.modifierMouseMove({
            mousePoint: new Point((sciChartSurface.renderSurface.viewportSize.width * 2) / 3, 10),
        } as ModifierMouseArgs);
        return sciChartSurface;
    };

    const initDashedLineCharts = async () => {
        const { sciChartSurface, wasmContext } = await createChartCommon(divElementId4, "Dashed Line Charts");

        // Create some xValues, yValues arrays
        let data = createLineData(0);

        // Create and add a line series to the chart
        sciChartSurface.renderableSeries.add(
            new FastLineRenderableSeries(wasmContext, {
                dataSeries: new XyDataSeries(wasmContext, { xValues: data.xValues, yValues: data.yValues }),
                stroke: appTheme.VividOrange,
                strokeThickness: 3,
                // Dashed line charts are enabled by setting the StrokeDashArray property. The array defines draw & gap pixel length
                strokeDashArray: [2, 2],
                animation: {
                    type: EAnimationType.Sweep,
                    options: { zeroLine: -1, pointDurationFraction: 0.5, duration: 750 },
                },
            })
        );

        data = createLineData(1);

        // Create and add a line series to the chart
        sciChartSurface.renderableSeries.add(
            new FastLineRenderableSeries(wasmContext, {
                dataSeries: new XyDataSeries(wasmContext, { xValues: data.xValues, yValues: data.yValues }),
                stroke: appTheme.VividOrange,
                strokeThickness: 3,
                opacity: 0.77,
                strokeDashArray: [3, 3],
                animation: {
                    type: EAnimationType.Sweep,
                    options: { zeroLine: -1, pointDurationFraction: 0.5, duration: 500 },
                },
            })
        );

        data = createLineData(2);

        // Create and add a line series to the chart
        sciChartSurface.renderableSeries.add(
            new FastLineRenderableSeries(wasmContext, {
                dataSeries: new XyDataSeries(wasmContext, { xValues: data.xValues, yValues: data.yValues }),
                stroke: appTheme.VividOrange,
                strokeThickness: 3,
                opacity: 0.55,
                strokeDashArray: [10, 5],
                animation: {
                    type: EAnimationType.Sweep,
                    options: { zeroLine: -1, pointDurationFraction: 0.5, duration: 500 },
                },
            })
        );

        return sciChartSurface;
    };

    const initPalettedLineCharts = async () => {
        const { sciChartSurface, wasmContext } = await createChartCommon(divElementId5, "Gradient Line Charts");

        const data = createLineData(3);

        // Returns IStrokePaletteProvider, preconfigured to colour each point with a gradient
        // Can be fully customised to execute any rule on x,y,index or metadata per-point to colour the series
        // See PaletteProvider documentation for more details
        const gradientPalette = PaletteFactory.createGradient(
            wasmContext,
            new GradientParams(new Point(0, 0), new Point(1, 1), [
                { offset: 0, color: appTheme.VividOrange },
                { offset: 0.5, color: appTheme.VividTeal },
                { offset: 1.0, color: appTheme.VividSkyBlue },
            ])
        );

        sciChartSurface.renderableSeries.add(
            new FastLineRenderableSeries(wasmContext, {
                dataSeries: new XyDataSeries(wasmContext, { xValues: data.xValues, yValues: data.yValues }),
                paletteProvider: gradientPalette,
                strokeThickness: 5,
                animation: {
                    type: EAnimationType.Sweep,
                    options: { zeroLine: -1, pointDurationFraction: 0.5, duration: 500 },
                },
            })
        );

        return sciChartSurface;
    };

    const initHoveredLineCharts = async () => {
        const { sciChartSurface, wasmContext } = await createChartCommon(divElementId6, "Hover/Select Line Charts");

        // Create some xValues, yValues arrays
        let data = createLineData(0);

        const onHoveredChanged = (series: IRenderableSeries, isHovered: boolean) => {
            series.opacity = isHovered ? 1.0 : 0.7;
            series.strokeThickness = isHovered ? 4 : 3;
        };

        const onSelectedChanged = (series: IRenderableSeries, isSelected: boolean) => {
            series.strokeThickness = isSelected ? 5 : 3;
            series.stroke = isSelected ? appTheme.VividSkyBlue : appTheme.VividOrange;
        };

        // Create and add a line series to the chart
        sciChartSurface.renderableSeries.add(
            new FastLineRenderableSeries(wasmContext, {
                dataSeries: new XyDataSeries(wasmContext, { xValues: data.xValues, yValues: data.yValues }),
                stroke: appTheme.VividOrange,
                strokeThickness: 3,
                opacity: 0.7,
                onHoveredChanged,
                onSelectedChanged,
                animation: {
                    type: EAnimationType.Sweep,
                    options: { zeroLine: -1, pointDurationFraction: 0.5, duration: 750 },
                },
            })
        );

        data = createLineData(1);

        // Create and add a line series to the chart
        sciChartSurface.renderableSeries.add(
            new FastLineRenderableSeries(wasmContext, {
                dataSeries: new XyDataSeries(wasmContext, { xValues: data.xValues, yValues: data.yValues }),
                stroke: appTheme.VividOrange,
                strokeThickness: 3,
                opacity: 0.7,
                onHoveredChanged,
                onSelectedChanged,
                animation: {
                    type: EAnimationType.Sweep,
                    options: { zeroLine: -1, pointDurationFraction: 0.5, duration: 500 },
                },
            })
        );

        data = createLineData(2);

        // Create and add a line series to the chart
        sciChartSurface.renderableSeries.add(
            new FastLineRenderableSeries(wasmContext, {
                dataSeries: new XyDataSeries(wasmContext, { xValues: data.xValues, yValues: data.yValues }),
                stroke: appTheme.VividOrange,
                strokeThickness: 3,
                opacity: 0.7,
                onHoveredChanged,
                onSelectedChanged,
                animation: {
                    type: EAnimationType.Sweep,
                    options: { zeroLine: -1, pointDurationFraction: 0.5, duration: 500 },
                },
            })
        );

        // SeriesSelectionModifier adds the hover/select behaviour to the chart
        // This has a global hovered/selected callback and there are also callbacks per-series (see above)
        sciChartSurface.chartModifiers.add(new SeriesSelectionModifier({ enableHover: true, enableSelection: true }));

        sciChartSurface.renderableSeries.get(2).isSelected = true;

        return sciChartSurface;
    };

    const initVerticalLineCharts = async () => {
        const { sciChartSurface, wasmContext } = await createChartCommon(divElementId7, "Vertical Line Charts", true);

        // Setting xAxis.alignment = left/right and yAxis.alignemnt = top/bottom
        // is all that's required to rotate a chart, including all drawing and interactions in scichart
        sciChartSurface.xAxes.get(0).axisAlignment = EAxisAlignment.Right;
        sciChartSurface.yAxes.get(0).axisAlignment = EAxisAlignment.Bottom;

        let data = new RandomWalkGenerator().Seed(1337).getRandomWalkSeries(50);

        sciChartSurface.renderableSeries.add(
            new FastLineRenderableSeries(wasmContext, {
                dataSeries: new XyDataSeries(wasmContext, { xValues: data.xValues, yValues: data.yValues }),
                strokeThickness: 3,
                stroke: appTheme.VividOrange,
                pointMarker: new EllipsePointMarker(wasmContext, {
                    width: 5,
                    height: 5,
                    fill: appTheme.VividOrange,
                    strokeThickness: 0,
                }),
                animation: {
                    type: EAnimationType.Sweep,
                    options: { zeroLine: -1, pointDurationFraction: 0.5, duration: 400, delay: 250 },
                },
            })
        );

        data = new RandomWalkGenerator().Seed(12345).getRandomWalkSeries(50);

        sciChartSurface.renderableSeries.add(
            new FastLineRenderableSeries(wasmContext, {
                dataSeries: new XyDataSeries(wasmContext, { xValues: data.xValues, yValues: data.yValues }),
                strokeThickness: 3,
                stroke: appTheme.VividTeal,
                pointMarker: new EllipsePointMarker(wasmContext, {
                    width: 5,
                    height: 5,
                    fill: appTheme.VividTeal,
                    strokeThickness: 0,
                }),
                animation: {
                    type: EAnimationType.Sweep,
                    options: { zeroLine: -1, pointDurationFraction: 0.5, duration: 400, delay: 250 },
                },
            })
        );

        return sciChartSurface;
    };

    const initGapsInLineCharts = async () => {
        const { sciChartSurface, wasmContext } = await createChartCommon(divElementId8, "Gaps in Line Charts");

        const xValues = [0, 1, 2, 3, 4, 5, 6, 7, 8, 9, 10, 11, 12, 13, 14, 15, 16, 17, 18, 19, 20, 21, 22, 23, 24];

        // When yValues has NaN in it, LineSeries.drawNaNAs can draw them as gaps or closed lines
        const yValues = [
            0.3933834,
            -0.0493884,
            0.4083136,
            -0.0458077,
            -0.5242618,
            -0.9631066,
            -0.6873195,
            NaN,
            -0.1682597,
            0.1255406,
            -0.0313127,
            -0.3261995,
            -0.5490017,
            -0.2462973,
            0.2475873,
            0.15,
            -0.2443795,
            -0.7002707,
            NaN,
            -1.24664,
            -0.8722853,
            -1.1531512,
            -0.7264951,
            -0.9779677,
            -0.5377044,
        ];

        sciChartSurface.renderableSeries.add(
            new FastLineRenderableSeries(wasmContext, {
                dataSeries: new XyDataSeries(wasmContext, { xValues, yValues }),
                strokeThickness: 3,
                stroke: appTheme.VividTeal,
                drawNaNAs: ELineDrawMode.DiscontinuousLine,
                pointMarker: new EllipsePointMarker(wasmContext, {
                    width: 5,
                    height: 5,
                    fill: appTheme.VividTeal,
                    strokeThickness: 0,
                }),
            })
        );

        // Highlight the gaps with annotations stretched vertically
        sciChartSurface.annotations.add(
            new BoxAnnotation({
                x1: 6,
                x2: 8,
                y1: 0.1,
                y2: 1.0,
                yCoordinateMode: ECoordinateMode.Relative,
                fill: appTheme.MutedTeal + "33",
                strokeThickness: 0,
            }),
            new BoxAnnotation({
                x1: 17,
                x2: 19,
                y1: 0.1,
                y2: 1,
                yCoordinateMode: ECoordinateMode.Relative,
                fill: appTheme.MutedTeal + "33",
                strokeThickness: 0,
            })
        );

        return sciChartSurface;
    };

    const initThresholdedLineCharts = async () => {
        const { sciChartSurface, wasmContext } = await createChartCommon(divElementId9, "Thresholded Line Charts");

        const { xValues, yValues } = new RandomWalkGenerator().Seed(1337).getRandomWalkSeries(50);

        const THRESHOLD_HIGH_LEVEL = 0;
        const THRESHOLD_LOW_LEVEL = -2;
        const THRESHOLD_LOW_COLOR_ARGB = parseColorToUIntArgb(appTheme.VividPink);
        const THRESHOLD_HIGH_COLOR_ARGB = parseColorToUIntArgb(appTheme.VividTeal);

        // PaletteProvider API allows for per-point colouring, filling of points based on a rule
        // see PaletteProvider API for more details
        const paletteProvider: IStrokePaletteProvider = {
            strokePaletteMode: EStrokePaletteMode.GRADIENT,
            onAttached(parentSeries: IRenderableSeries): void {},
            onDetached(): void {},
            // This function called once per data-point. Colors returned must be in ARGB format (uint) e.g. 0xFF0000FF is Red
            overrideStrokeArgb(
                xValue: number,
                yValue: number,
                index: number,
                opacity?: number,
                metadata?: IPointMetadata
            ): number {
                if (yValue < THRESHOLD_LOW_LEVEL) {
                    return THRESHOLD_LOW_COLOR_ARGB;
                }
                if (yValue > THRESHOLD_HIGH_LEVEL) {
                    return THRESHOLD_HIGH_COLOR_ARGB;
                }
                // Undefined means use default series stroke on this data-point
                return undefined;
            },
        };

        // Create a line series with threshold palette provider
        sciChartSurface.renderableSeries.add(
            new FastLineRenderableSeries(wasmContext, {
                dataSeries: new XyDataSeries(wasmContext, { xValues, yValues }),
                strokeThickness: 3,
                stroke: appTheme.VividOrange,
                // paletteprovider allows per-point colouring
                paletteProvider,
                // Datalabels may be shown using this property
                dataLabels: {
                    style: { fontFamily: "Arial", fontSize: 8 },
                    color: appTheme.PaleSkyBlue,
                    skipMode: EDataLabelSkipMode.SkipIfOverlapPrevious,
                },
            })
        );

        // Add annotations to show the thresholds
        sciChartSurface.annotations.add(
            new HorizontalLineAnnotation({
                stroke: appTheme.VividTeal,
                strokeDashArray: [2, 2],
                y1: THRESHOLD_HIGH_LEVEL,
                labelPlacement: ELabelPlacement.TopRight,
                labelValue: "High warning",
                axisLabelFill: appTheme.VividTeal,
                showLabel: true,
            })
        );
        sciChartSurface.annotations.add(
            new HorizontalLineAnnotation({
                stroke: appTheme.VividPink,
                strokeDashArray: [2, 2],
                labelPlacement: ELabelPlacement.BottomLeft,
                y1: THRESHOLD_LOW_LEVEL,
                labelValue: "Low warning",
                axisLabelFill: appTheme.VividPink,
                showLabel: true,
            })
        );

        return sciChartSurface;
    };

    const charts = await Promise.all([
        initJustLineCharts(),
        initDigitalLineCharts(),
        initTooltipsOnLineCharts(),
        initDashedLineCharts(),
        initPalettedLineCharts(),
        initHoveredLineCharts(),
        initGapsInLineCharts(),
        initVerticalLineCharts(),
        initGapsInLineCharts(),
        initThresholdedLineCharts(),
    ]);

    return { charts };
};
>>>>>>> 25bbe358

// Styles for the 3x3 grid
const useStyles = makeStyles((theme) => ({
    flexOuterContainer: {
        width: "100%",
        height: "100%",
        display: "flex",
        flexDirection: "column",
        justifyContent: "space-between",
        background: appTheme.DarkIndigo,
    },
    flexContainerRow: {
        display: "flex",
        flex: "auto",
        flexBasis: "33%",
        justifyContent: "space-between",
        alignContent: "stretch",
        margin: 10,
        width: "calc(100% - 10px)",
    },
    item: {
        flex: "auto",
        height: "100%",
    },
}));

// React component needed as our examples app is react.
// SciChart can be used in Angular, Vue, Blazor and vanilla JS! See our Github repo for more info
export default function LineChart() {
    const sciChartSurfaceRef = React.useRef<SciChartSurface[]>();

    React.useEffect(() => {
        const chartInitializationPromise = drawExample().then(({ charts }) => {
            // @ts-ignore
            sciChartSurfaceRef.current = charts;
        });

        // Deleting sciChartSurface to prevent memory leak
        return () => {
            // check if chart is already initialized
            if (sciChartSurfaceRef.current) {
                sciChartSurfaceRef.current.forEach((sciChartSurface) => sciChartSurface.delete());
                return;
            }

            // else postpone deletion
            chartInitializationPromise.then(() => {
                sciChartSurfaceRef.current.forEach((sciChartSurface) => sciChartSurface.delete());
            });
        };
    }, []);

    const localClasses = useStyles();

    return (
        <div className={classes.ChartWrapper} style={{ aspectRatio: "3 / 2" }}>
            <div className={localClasses.flexOuterContainer}>
                <div className={localClasses.flexContainerRow}>
                    <div id={divElementId1} className={localClasses.item} />
                    <div id={divElementId2} className={localClasses.item} />
                    <div id={divElementId3} className={localClasses.item} />
                </div>
                <div className={localClasses.flexContainerRow}>
                    <div id={divElementId4} className={localClasses.item} />
                    <div id={divElementId5} className={localClasses.item} />
                    <div id={divElementId6} className={localClasses.item} />
                </div>
                <div className={localClasses.flexContainerRow}>
                    <div id={divElementId7} className={localClasses.item} />
                    <div id={divElementId8} className={localClasses.item} />
                    <div id={divElementId9} className={localClasses.item} />
                </div>
            </div>
        </div>
    );
}<|MERGE_RESOLUTION|>--- conflicted
+++ resolved
@@ -1,11 +1,8 @@
 import { makeStyles } from "@material-ui/core/styles";
 import * as React from "react";
-import {
-    SciChartSurface,
-<<<<<<< HEAD
-} from "scichart";
-import { appTheme } from "scichart-example-dependencies";
+import { SciChartSurface } from "scichart";
 import classes from "../../../styles/Examples.module.scss";
+import { appTheme } from "../../../theme";
 import {
     drawExample,
     divElementId2,
@@ -16,560 +13,8 @@
     divElementId6,
     divElementId7,
     divElementId8,
-    divElementId9
+    divElementId9,
 } from "./drawExample";
-=======
-    SeriesSelectionModifier,
-    TextAnnotation,
-    Thickness,
-    XyDataSeries,
-} from "scichart";
-import { ExampleDataProvider } from "../../../ExampleData/ExampleDataProvider";
-import { RandomWalkGenerator } from "../../../ExampleData/RandomWalkGenerator";
-import classes from "../../../styles/Examples.module.scss";
-import { appTheme } from "../../../theme";
-
-const divElementId1 = "chart1";
-const divElementId2 = "chart2";
-const divElementId3 = "chart3";
-const divElementId4 = "chart4";
-const divElementId5 = "chart5";
-const divElementId6 = "chart6";
-const divElementId7 = "chart7";
-const divElementId8 = "chart8";
-const divElementId9 = "chart9";
-
-const drawExample = async () => {
-    const createChartCommon = async (divId: string, title: string, isVertical: boolean = false) => {
-        // Create a SciChartSurface
-        const { sciChartSurface, wasmContext } = await SciChartSurface.create(divId, {
-            theme: appTheme.SciChartJsTheme,
-            padding: new Thickness(5, 5, 5, 5),
-            title,
-            titleStyle: {
-                placeWithinChart: true,
-                color: appTheme.ForegroundColor + "C4",
-                fontSize: 16,
-            },
-        });
-
-        // Create the X,Y Axis
-        sciChartSurface.xAxes.add(new NumericAxis(wasmContext, { maxAutoTicks: 5 }));
-        sciChartSurface.yAxes.add(
-            new NumericAxis(wasmContext, { maxAutoTicks: 5, growBy: new NumberRange(0.05, 0.25) })
-        );
-
-        if (isVertical) {
-            // We also want our padding on the xaxis at the start for vertical
-            sciChartSurface.xAxes.get(0).growBy = new NumberRange(0.2, 0.05);
-        }
-        return { sciChartSurface, wasmContext };
-    };
-
-    const createLineData = (whichSeries: number) => {
-        const data = ExampleDataProvider.getFourierSeriesZoomed(1.0, 0.1, 5.0, 5.15);
-
-        return {
-            xValues: data.xValues,
-            yValues: data.yValues.map((y) => (whichSeries === 0 ? y : whichSeries === 1 ? y * 1.1 : y * 1.5)),
-        };
-    };
-
-    const initJustLineCharts = async () => {
-        const { sciChartSurface, wasmContext } = await createChartCommon(divElementId1, "Simple Line Chart");
-
-        let data = createLineData(2);
-
-        // Create and add a line series to the chart
-        sciChartSurface.renderableSeries.add(
-            new FastLineRenderableSeries(wasmContext, {
-                dataSeries: new XyDataSeries(wasmContext, { xValues: data.xValues, yValues: data.yValues }),
-                stroke: appTheme.VividOrange,
-                strokeThickness: 3,
-                opacity: 1,
-                animation: {
-                    type: EAnimationType.Sweep,
-                    options: { zeroLine: -1, pointDurationFraction: 0.5, duration: 500 },
-                },
-            })
-        );
-
-        data = createLineData(0);
-
-        // Create and add a line series to the chart
-        sciChartSurface.renderableSeries.add(
-            new FastLineRenderableSeries(wasmContext, {
-                dataSeries: new XyDataSeries(wasmContext, { xValues: data.xValues, yValues: data.yValues }),
-                stroke: appTheme.VividTeal,
-                strokeThickness: 3,
-                opacity: 1,
-                animation: {
-                    type: EAnimationType.Sweep,
-                    options: { zeroLine: -1, pointDurationFraction: 0.5, duration: 500 },
-                },
-            })
-        );
-
-        return sciChartSurface;
-    };
-
-    const initDigitalLineCharts = async () => {
-        const { sciChartSurface, wasmContext } = await createChartCommon(divElementId2, "Digital (Step) Line Charts");
-
-        const xValues = [0, 1, 2, 3, 4, 5, 6, 7, 8];
-        const yValues = [1, 2, 3, 2, 0.5, 1, 2.5, 1, 1];
-
-        // Create the Digital Line chart
-        sciChartSurface.renderableSeries.add(
-            new FastLineRenderableSeries(wasmContext, {
-                dataSeries: new XyDataSeries(wasmContext, { xValues, yValues }),
-                stroke: appTheme.VividOrange,
-                strokeThickness: 3,
-                // Digital (step) lines are enabled by setting isDigitalLine: true
-                isDigitalLine: true,
-                // Optional pointmarkers may be added via this property.
-                pointMarker: new EllipsePointMarker(wasmContext, {
-                    width: 9,
-                    height: 9,
-                    fill: appTheme.ForegroundColor,
-                    strokeThickness: 0,
-                }),
-                animation: {
-                    type: EAnimationType.Wave,
-                    options: { zeroLine: -1, pointDurationFraction: 0.5, duration: 500, delay: 200 },
-                },
-                // Optional DataLabels may be added via this property.
-                dataLabels: {
-                    style: { fontFamily: "Arial", fontSize: 11, padding: new Thickness(5, 5, 5, 5) },
-                    color: appTheme.ForegroundColor,
-                    aboveBelow: false,
-                    verticalTextPosition: EVerticalTextPosition.Above,
-                },
-            })
-        );
-
-        return sciChartSurface;
-    };
-
-    const initTooltipsOnLineCharts = async () => {
-        const { sciChartSurface, wasmContext } = await createChartCommon(divElementId3, "Tooltips on Line Charts");
-
-        const { xValues, yValues } = new RandomWalkGenerator().Seed(1337).getRandomWalkSeries(25);
-
-        sciChartSurface.renderableSeries.add(
-            new FastLineRenderableSeries(wasmContext, {
-                dataSeries: new XyDataSeries(wasmContext, { xValues, yValues }),
-                stroke: appTheme.VividOrange,
-                strokeThickness: 3,
-                animation: {
-                    type: EAnimationType.Wave,
-                    options: { zeroLine: -1, pointDurationFraction: 0.5, duration: 500, delay: 200 },
-                },
-            })
-        );
-
-        // The RolloverModifier adds tooltip behaviour to the chart
-        sciChartSurface.chartModifiers.add(
-            new RolloverModifier({
-                rolloverLineStroke: appTheme.VividOrange,
-                rolloverLineStrokeThickness: 2,
-                rolloverLineStrokeDashArray: [2, 2],
-            })
-        );
-        // FOR DEMO PURPOSE ONLY - fake a mouse event so the tooltip shows without rollover.
-        sciChartSurface.mouseManager.modifierMouseMove({
-            mousePoint: new Point((sciChartSurface.renderSurface.viewportSize.width * 2) / 3, 10),
-        } as ModifierMouseArgs);
-        return sciChartSurface;
-    };
-
-    const initDashedLineCharts = async () => {
-        const { sciChartSurface, wasmContext } = await createChartCommon(divElementId4, "Dashed Line Charts");
-
-        // Create some xValues, yValues arrays
-        let data = createLineData(0);
-
-        // Create and add a line series to the chart
-        sciChartSurface.renderableSeries.add(
-            new FastLineRenderableSeries(wasmContext, {
-                dataSeries: new XyDataSeries(wasmContext, { xValues: data.xValues, yValues: data.yValues }),
-                stroke: appTheme.VividOrange,
-                strokeThickness: 3,
-                // Dashed line charts are enabled by setting the StrokeDashArray property. The array defines draw & gap pixel length
-                strokeDashArray: [2, 2],
-                animation: {
-                    type: EAnimationType.Sweep,
-                    options: { zeroLine: -1, pointDurationFraction: 0.5, duration: 750 },
-                },
-            })
-        );
-
-        data = createLineData(1);
-
-        // Create and add a line series to the chart
-        sciChartSurface.renderableSeries.add(
-            new FastLineRenderableSeries(wasmContext, {
-                dataSeries: new XyDataSeries(wasmContext, { xValues: data.xValues, yValues: data.yValues }),
-                stroke: appTheme.VividOrange,
-                strokeThickness: 3,
-                opacity: 0.77,
-                strokeDashArray: [3, 3],
-                animation: {
-                    type: EAnimationType.Sweep,
-                    options: { zeroLine: -1, pointDurationFraction: 0.5, duration: 500 },
-                },
-            })
-        );
-
-        data = createLineData(2);
-
-        // Create and add a line series to the chart
-        sciChartSurface.renderableSeries.add(
-            new FastLineRenderableSeries(wasmContext, {
-                dataSeries: new XyDataSeries(wasmContext, { xValues: data.xValues, yValues: data.yValues }),
-                stroke: appTheme.VividOrange,
-                strokeThickness: 3,
-                opacity: 0.55,
-                strokeDashArray: [10, 5],
-                animation: {
-                    type: EAnimationType.Sweep,
-                    options: { zeroLine: -1, pointDurationFraction: 0.5, duration: 500 },
-                },
-            })
-        );
-
-        return sciChartSurface;
-    };
-
-    const initPalettedLineCharts = async () => {
-        const { sciChartSurface, wasmContext } = await createChartCommon(divElementId5, "Gradient Line Charts");
-
-        const data = createLineData(3);
-
-        // Returns IStrokePaletteProvider, preconfigured to colour each point with a gradient
-        // Can be fully customised to execute any rule on x,y,index or metadata per-point to colour the series
-        // See PaletteProvider documentation for more details
-        const gradientPalette = PaletteFactory.createGradient(
-            wasmContext,
-            new GradientParams(new Point(0, 0), new Point(1, 1), [
-                { offset: 0, color: appTheme.VividOrange },
-                { offset: 0.5, color: appTheme.VividTeal },
-                { offset: 1.0, color: appTheme.VividSkyBlue },
-            ])
-        );
-
-        sciChartSurface.renderableSeries.add(
-            new FastLineRenderableSeries(wasmContext, {
-                dataSeries: new XyDataSeries(wasmContext, { xValues: data.xValues, yValues: data.yValues }),
-                paletteProvider: gradientPalette,
-                strokeThickness: 5,
-                animation: {
-                    type: EAnimationType.Sweep,
-                    options: { zeroLine: -1, pointDurationFraction: 0.5, duration: 500 },
-                },
-            })
-        );
-
-        return sciChartSurface;
-    };
-
-    const initHoveredLineCharts = async () => {
-        const { sciChartSurface, wasmContext } = await createChartCommon(divElementId6, "Hover/Select Line Charts");
-
-        // Create some xValues, yValues arrays
-        let data = createLineData(0);
-
-        const onHoveredChanged = (series: IRenderableSeries, isHovered: boolean) => {
-            series.opacity = isHovered ? 1.0 : 0.7;
-            series.strokeThickness = isHovered ? 4 : 3;
-        };
-
-        const onSelectedChanged = (series: IRenderableSeries, isSelected: boolean) => {
-            series.strokeThickness = isSelected ? 5 : 3;
-            series.stroke = isSelected ? appTheme.VividSkyBlue : appTheme.VividOrange;
-        };
-
-        // Create and add a line series to the chart
-        sciChartSurface.renderableSeries.add(
-            new FastLineRenderableSeries(wasmContext, {
-                dataSeries: new XyDataSeries(wasmContext, { xValues: data.xValues, yValues: data.yValues }),
-                stroke: appTheme.VividOrange,
-                strokeThickness: 3,
-                opacity: 0.7,
-                onHoveredChanged,
-                onSelectedChanged,
-                animation: {
-                    type: EAnimationType.Sweep,
-                    options: { zeroLine: -1, pointDurationFraction: 0.5, duration: 750 },
-                },
-            })
-        );
-
-        data = createLineData(1);
-
-        // Create and add a line series to the chart
-        sciChartSurface.renderableSeries.add(
-            new FastLineRenderableSeries(wasmContext, {
-                dataSeries: new XyDataSeries(wasmContext, { xValues: data.xValues, yValues: data.yValues }),
-                stroke: appTheme.VividOrange,
-                strokeThickness: 3,
-                opacity: 0.7,
-                onHoveredChanged,
-                onSelectedChanged,
-                animation: {
-                    type: EAnimationType.Sweep,
-                    options: { zeroLine: -1, pointDurationFraction: 0.5, duration: 500 },
-                },
-            })
-        );
-
-        data = createLineData(2);
-
-        // Create and add a line series to the chart
-        sciChartSurface.renderableSeries.add(
-            new FastLineRenderableSeries(wasmContext, {
-                dataSeries: new XyDataSeries(wasmContext, { xValues: data.xValues, yValues: data.yValues }),
-                stroke: appTheme.VividOrange,
-                strokeThickness: 3,
-                opacity: 0.7,
-                onHoveredChanged,
-                onSelectedChanged,
-                animation: {
-                    type: EAnimationType.Sweep,
-                    options: { zeroLine: -1, pointDurationFraction: 0.5, duration: 500 },
-                },
-            })
-        );
-
-        // SeriesSelectionModifier adds the hover/select behaviour to the chart
-        // This has a global hovered/selected callback and there are also callbacks per-series (see above)
-        sciChartSurface.chartModifiers.add(new SeriesSelectionModifier({ enableHover: true, enableSelection: true }));
-
-        sciChartSurface.renderableSeries.get(2).isSelected = true;
-
-        return sciChartSurface;
-    };
-
-    const initVerticalLineCharts = async () => {
-        const { sciChartSurface, wasmContext } = await createChartCommon(divElementId7, "Vertical Line Charts", true);
-
-        // Setting xAxis.alignment = left/right and yAxis.alignemnt = top/bottom
-        // is all that's required to rotate a chart, including all drawing and interactions in scichart
-        sciChartSurface.xAxes.get(0).axisAlignment = EAxisAlignment.Right;
-        sciChartSurface.yAxes.get(0).axisAlignment = EAxisAlignment.Bottom;
-
-        let data = new RandomWalkGenerator().Seed(1337).getRandomWalkSeries(50);
-
-        sciChartSurface.renderableSeries.add(
-            new FastLineRenderableSeries(wasmContext, {
-                dataSeries: new XyDataSeries(wasmContext, { xValues: data.xValues, yValues: data.yValues }),
-                strokeThickness: 3,
-                stroke: appTheme.VividOrange,
-                pointMarker: new EllipsePointMarker(wasmContext, {
-                    width: 5,
-                    height: 5,
-                    fill: appTheme.VividOrange,
-                    strokeThickness: 0,
-                }),
-                animation: {
-                    type: EAnimationType.Sweep,
-                    options: { zeroLine: -1, pointDurationFraction: 0.5, duration: 400, delay: 250 },
-                },
-            })
-        );
-
-        data = new RandomWalkGenerator().Seed(12345).getRandomWalkSeries(50);
-
-        sciChartSurface.renderableSeries.add(
-            new FastLineRenderableSeries(wasmContext, {
-                dataSeries: new XyDataSeries(wasmContext, { xValues: data.xValues, yValues: data.yValues }),
-                strokeThickness: 3,
-                stroke: appTheme.VividTeal,
-                pointMarker: new EllipsePointMarker(wasmContext, {
-                    width: 5,
-                    height: 5,
-                    fill: appTheme.VividTeal,
-                    strokeThickness: 0,
-                }),
-                animation: {
-                    type: EAnimationType.Sweep,
-                    options: { zeroLine: -1, pointDurationFraction: 0.5, duration: 400, delay: 250 },
-                },
-            })
-        );
-
-        return sciChartSurface;
-    };
-
-    const initGapsInLineCharts = async () => {
-        const { sciChartSurface, wasmContext } = await createChartCommon(divElementId8, "Gaps in Line Charts");
-
-        const xValues = [0, 1, 2, 3, 4, 5, 6, 7, 8, 9, 10, 11, 12, 13, 14, 15, 16, 17, 18, 19, 20, 21, 22, 23, 24];
-
-        // When yValues has NaN in it, LineSeries.drawNaNAs can draw them as gaps or closed lines
-        const yValues = [
-            0.3933834,
-            -0.0493884,
-            0.4083136,
-            -0.0458077,
-            -0.5242618,
-            -0.9631066,
-            -0.6873195,
-            NaN,
-            -0.1682597,
-            0.1255406,
-            -0.0313127,
-            -0.3261995,
-            -0.5490017,
-            -0.2462973,
-            0.2475873,
-            0.15,
-            -0.2443795,
-            -0.7002707,
-            NaN,
-            -1.24664,
-            -0.8722853,
-            -1.1531512,
-            -0.7264951,
-            -0.9779677,
-            -0.5377044,
-        ];
-
-        sciChartSurface.renderableSeries.add(
-            new FastLineRenderableSeries(wasmContext, {
-                dataSeries: new XyDataSeries(wasmContext, { xValues, yValues }),
-                strokeThickness: 3,
-                stroke: appTheme.VividTeal,
-                drawNaNAs: ELineDrawMode.DiscontinuousLine,
-                pointMarker: new EllipsePointMarker(wasmContext, {
-                    width: 5,
-                    height: 5,
-                    fill: appTheme.VividTeal,
-                    strokeThickness: 0,
-                }),
-            })
-        );
-
-        // Highlight the gaps with annotations stretched vertically
-        sciChartSurface.annotations.add(
-            new BoxAnnotation({
-                x1: 6,
-                x2: 8,
-                y1: 0.1,
-                y2: 1.0,
-                yCoordinateMode: ECoordinateMode.Relative,
-                fill: appTheme.MutedTeal + "33",
-                strokeThickness: 0,
-            }),
-            new BoxAnnotation({
-                x1: 17,
-                x2: 19,
-                y1: 0.1,
-                y2: 1,
-                yCoordinateMode: ECoordinateMode.Relative,
-                fill: appTheme.MutedTeal + "33",
-                strokeThickness: 0,
-            })
-        );
-
-        return sciChartSurface;
-    };
-
-    const initThresholdedLineCharts = async () => {
-        const { sciChartSurface, wasmContext } = await createChartCommon(divElementId9, "Thresholded Line Charts");
-
-        const { xValues, yValues } = new RandomWalkGenerator().Seed(1337).getRandomWalkSeries(50);
-
-        const THRESHOLD_HIGH_LEVEL = 0;
-        const THRESHOLD_LOW_LEVEL = -2;
-        const THRESHOLD_LOW_COLOR_ARGB = parseColorToUIntArgb(appTheme.VividPink);
-        const THRESHOLD_HIGH_COLOR_ARGB = parseColorToUIntArgb(appTheme.VividTeal);
-
-        // PaletteProvider API allows for per-point colouring, filling of points based on a rule
-        // see PaletteProvider API for more details
-        const paletteProvider: IStrokePaletteProvider = {
-            strokePaletteMode: EStrokePaletteMode.GRADIENT,
-            onAttached(parentSeries: IRenderableSeries): void {},
-            onDetached(): void {},
-            // This function called once per data-point. Colors returned must be in ARGB format (uint) e.g. 0xFF0000FF is Red
-            overrideStrokeArgb(
-                xValue: number,
-                yValue: number,
-                index: number,
-                opacity?: number,
-                metadata?: IPointMetadata
-            ): number {
-                if (yValue < THRESHOLD_LOW_LEVEL) {
-                    return THRESHOLD_LOW_COLOR_ARGB;
-                }
-                if (yValue > THRESHOLD_HIGH_LEVEL) {
-                    return THRESHOLD_HIGH_COLOR_ARGB;
-                }
-                // Undefined means use default series stroke on this data-point
-                return undefined;
-            },
-        };
-
-        // Create a line series with threshold palette provider
-        sciChartSurface.renderableSeries.add(
-            new FastLineRenderableSeries(wasmContext, {
-                dataSeries: new XyDataSeries(wasmContext, { xValues, yValues }),
-                strokeThickness: 3,
-                stroke: appTheme.VividOrange,
-                // paletteprovider allows per-point colouring
-                paletteProvider,
-                // Datalabels may be shown using this property
-                dataLabels: {
-                    style: { fontFamily: "Arial", fontSize: 8 },
-                    color: appTheme.PaleSkyBlue,
-                    skipMode: EDataLabelSkipMode.SkipIfOverlapPrevious,
-                },
-            })
-        );
-
-        // Add annotations to show the thresholds
-        sciChartSurface.annotations.add(
-            new HorizontalLineAnnotation({
-                stroke: appTheme.VividTeal,
-                strokeDashArray: [2, 2],
-                y1: THRESHOLD_HIGH_LEVEL,
-                labelPlacement: ELabelPlacement.TopRight,
-                labelValue: "High warning",
-                axisLabelFill: appTheme.VividTeal,
-                showLabel: true,
-            })
-        );
-        sciChartSurface.annotations.add(
-            new HorizontalLineAnnotation({
-                stroke: appTheme.VividPink,
-                strokeDashArray: [2, 2],
-                labelPlacement: ELabelPlacement.BottomLeft,
-                y1: THRESHOLD_LOW_LEVEL,
-                labelValue: "Low warning",
-                axisLabelFill: appTheme.VividPink,
-                showLabel: true,
-            })
-        );
-
-        return sciChartSurface;
-    };
-
-    const charts = await Promise.all([
-        initJustLineCharts(),
-        initDigitalLineCharts(),
-        initTooltipsOnLineCharts(),
-        initDashedLineCharts(),
-        initPalettedLineCharts(),
-        initHoveredLineCharts(),
-        initGapsInLineCharts(),
-        initVerticalLineCharts(),
-        initGapsInLineCharts(),
-        initThresholdedLineCharts(),
-    ]);
-
-    return { charts };
-};
->>>>>>> 25bbe358
 
 // Styles for the 3x3 grid
 const useStyles = makeStyles((theme) => ({
