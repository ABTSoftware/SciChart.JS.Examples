import * as React from "react";
import { useState } from "react";
import { appTheme } from "../../../theme";
import classes from "../../../styles/Examples.module.scss";
import { ToggleButton, ToggleButtonGroup } from "@material-ui/lab";
import { makeStyles } from "@material-ui/core/styles";
import { drawExample } from "./drawExample";
import { SciChartReact, TResolvedReturnType } from "scichart-react";

const useStyles = makeStyles((theme) => ({
    flexOuterContainer: {
        width: "100%",
        height: "100%",
        display: "flex",
        flexDirection: "column",
        background: appTheme.DarkIndigo,
    },
    toolbarRow: {
        display: "flex",
        // flex: "auto",
        flexBasis: "70px",
        padding: 10,
        width: "100%",
    },
    chartArea: {
        flex: 1,
    },
}));

// React component needed as our examples app is react.
// SciChart can be used in Angular, Vue, Blazor and vanilla JS! See our Github repo for more info
export default function StackedColumnChart() {
    const [use100PercentStackedMode, setUse100PercentStackedMode] = React.useState(false);
<<<<<<< HEAD
    const [controls, setControls] = useState<TResolvedReturnType<typeof drawExample>["controls"]>(undefined);
=======
    const [areDataLabelsVisible, setAreDataLabelsVisible] = React.useState(true);

    React.useEffect(() => {
        const chartInitializationPromise = drawExample().then((res) => {
            sciChartSurfaceRef.current = res.sciChartSurface;
            stackedColumnCollectionRef.current = res.stackedColumnCollection;
        });

        // Delete sciChartSurface on unmount component to prevent memory leak
        return () => {
            // check if chart is already initialized
            if (sciChartSurfaceRef.current) {
                sciChartSurfaceRef.current.delete();
                return;
            }

            // else postpone deletion
            chartInitializationPromise.then(() => {
                sciChartSurfaceRef.current.delete();
            });
        };
    }, []);
>>>>>>> 816626b8

    const handleUsePercentage = (event: any, value: boolean) => {
        if (value !== null && controls) {
            console.log(`100% stacked? ${value}`);
            setUse100PercentStackedMode(value);
            // Toggle 100% mode on click
            controls.toggleHundredPercentMode(value);
        }
    };

    const handleToggleDataLabels = () => {
        setAreDataLabelsVisible(!areDataLabelsVisible);
        for(let i = 0; i < 5; i++) {
            const columnSeries = stackedColumnCollectionRef.current.get(i);
            columnSeries.dataLabelProvider.style.fontSize = areDataLabelsVisible ? 0 : 12;
        }
        sciChartSurfaceRef.current.invalidateElement();
    }

    const localClasses = useStyles();
    return (
        <div className={classes.ChartWrapper}>
            <div className={localClasses.flexOuterContainer}>
<<<<<<< HEAD
                <ToggleButtonGroup
                    className={localClasses.toolbarRow}
                    exclusive
                    value={use100PercentStackedMode}
                    onChange={handleUsePercentage}
                    size="small"
                    color="primary"
                    aria-label="small outlined button group"
                >
                    <ToggleButton disabled={!controls} value={false} style={{ color: appTheme.ForegroundColor }}>
                        Stacked mode
                    </ToggleButton>
                    <ToggleButton disabled={!controls} value={true} style={{ color: appTheme.ForegroundColor }}>
                        100% Stacked mode
                    </ToggleButton>
                </ToggleButtonGroup>
                <SciChartReact
                    initChart={drawExample}
                    className={localClasses.chartArea}
                    onInit={(initResult: TResolvedReturnType<typeof drawExample>) => {
                        setControls(initResult.controls);
                    }}
                />
=======
                <div className={localClasses.toolbarRow}>
                    <ToggleButtonGroup
                        className={localClasses.toolbarRow}
                        exclusive
                        size="small"
                        value={use100PercentStackedMode}
                        onChange={handleUsePercentage}
                        color="primary"
                        aria-label="small outlined button group"
                    >
                        <ToggleButton value={false} style={{ color: appTheme.ForegroundColor }}>
                            Stacked&nbsp;mode
                        </ToggleButton>
                        <ToggleButton value={true} style={{ color: appTheme.ForegroundColor }}>
                            100%&nbsp;Stacked&nbsp;mode
                        </ToggleButton>
                    </ToggleButtonGroup>
                    
                    <ToggleButtonGroup
                        style={{ marginLeft: "auto"}}
                        className={localClasses.toolbarRow}
                        size="small"
                    >
                        <ToggleButton 
                            value={areDataLabelsVisible}
                            style={{ color: appTheme.ForegroundColor }}
                            onClick={handleToggleDataLabels}
                        >
                            {areDataLabelsVisible ? "Hide" : "Show"}&nbsp;Data&nbsp;Labels
                        </ToggleButton>
                    </ToggleButtonGroup>
                </div>
                <div id={divElementId} className={localClasses.chartArea} />
>>>>>>> 816626b8
            </div>
        </div>
    );
}<|MERGE_RESOLUTION|>--- conflicted
+++ resolved
@@ -31,32 +31,8 @@
 // SciChart can be used in Angular, Vue, Blazor and vanilla JS! See our Github repo for more info
 export default function StackedColumnChart() {
     const [use100PercentStackedMode, setUse100PercentStackedMode] = React.useState(false);
-<<<<<<< HEAD
     const [controls, setControls] = useState<TResolvedReturnType<typeof drawExample>["controls"]>(undefined);
-=======
     const [areDataLabelsVisible, setAreDataLabelsVisible] = React.useState(true);
-
-    React.useEffect(() => {
-        const chartInitializationPromise = drawExample().then((res) => {
-            sciChartSurfaceRef.current = res.sciChartSurface;
-            stackedColumnCollectionRef.current = res.stackedColumnCollection;
-        });
-
-        // Delete sciChartSurface on unmount component to prevent memory leak
-        return () => {
-            // check if chart is already initialized
-            if (sciChartSurfaceRef.current) {
-                sciChartSurfaceRef.current.delete();
-                return;
-            }
-
-            // else postpone deletion
-            chartInitializationPromise.then(() => {
-                sciChartSurfaceRef.current.delete();
-            });
-        };
-    }, []);
->>>>>>> 816626b8
 
     const handleUsePercentage = (event: any, value: boolean) => {
         if (value !== null && controls) {
@@ -69,42 +45,13 @@
 
     const handleToggleDataLabels = () => {
         setAreDataLabelsVisible(!areDataLabelsVisible);
-        for(let i = 0; i < 5; i++) {
-            const columnSeries = stackedColumnCollectionRef.current.get(i);
-            columnSeries.dataLabelProvider.style.fontSize = areDataLabelsVisible ? 0 : 12;
-        }
-        sciChartSurfaceRef.current.invalidateElement();
-    }
+        controls.toggleDataLabels(areDataLabelsVisible);
+    };
 
     const localClasses = useStyles();
     return (
         <div className={classes.ChartWrapper}>
             <div className={localClasses.flexOuterContainer}>
-<<<<<<< HEAD
-                <ToggleButtonGroup
-                    className={localClasses.toolbarRow}
-                    exclusive
-                    value={use100PercentStackedMode}
-                    onChange={handleUsePercentage}
-                    size="small"
-                    color="primary"
-                    aria-label="small outlined button group"
-                >
-                    <ToggleButton disabled={!controls} value={false} style={{ color: appTheme.ForegroundColor }}>
-                        Stacked mode
-                    </ToggleButton>
-                    <ToggleButton disabled={!controls} value={true} style={{ color: appTheme.ForegroundColor }}>
-                        100% Stacked mode
-                    </ToggleButton>
-                </ToggleButtonGroup>
-                <SciChartReact
-                    initChart={drawExample}
-                    className={localClasses.chartArea}
-                    onInit={(initResult: TResolvedReturnType<typeof drawExample>) => {
-                        setControls(initResult.controls);
-                    }}
-                />
-=======
                 <div className={localClasses.toolbarRow}>
                     <ToggleButtonGroup
                         className={localClasses.toolbarRow}
@@ -122,13 +69,9 @@
                             100%&nbsp;Stacked&nbsp;mode
                         </ToggleButton>
                     </ToggleButtonGroup>
-                    
-                    <ToggleButtonGroup
-                        style={{ marginLeft: "auto"}}
-                        className={localClasses.toolbarRow}
-                        size="small"
-                    >
-                        <ToggleButton 
+
+                    <ToggleButtonGroup style={{ marginLeft: "auto" }} className={localClasses.toolbarRow} size="small">
+                        <ToggleButton
                             value={areDataLabelsVisible}
                             style={{ color: appTheme.ForegroundColor }}
                             onClick={handleToggleDataLabels}
@@ -137,8 +80,13 @@
                         </ToggleButton>
                     </ToggleButtonGroup>
                 </div>
-                <div id={divElementId} className={localClasses.chartArea} />
->>>>>>> 816626b8
+                <SciChartReact
+                    initChart={drawExample}
+                    className={localClasses.chartArea}
+                    onInit={(initResult: TResolvedReturnType<typeof drawExample>) => {
+                        setControls(initResult.controls);
+                    }}
+                />
             </div>
         </div>
     );
