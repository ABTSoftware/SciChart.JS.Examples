--- conflicted
+++ resolved
@@ -3,132 +3,8 @@
 import classes from "../../../styles/Examples.module.scss";
 import { ToggleButton, ToggleButtonGroup } from "@material-ui/lab";
 import { makeStyles } from "@material-ui/core/styles";
-import {
-    SciChartSurface,
-    StackedColumnCollection,
-<<<<<<< HEAD
-} from "scichart";
+import { SciChartSurface, StackedColumnCollection } from "scichart";
 import { drawExample, divElementId } from "./drawExample";
-=======
-    StackedColumnRenderableSeries,
-    WaveAnimation,
-    XyDataSeries,
-    ZoomExtentsModifier,
-    ZoomPanModifier,
-} from "scichart";
-
-const divElementId = "chart";
-
-const drawExample = async () => {
-    // Create a SciChartSurface
-    const { wasmContext, sciChartSurface } = await SciChartSurface.create(divElementId, {
-        theme: appTheme.SciChartJsTheme,
-    });
-
-    // Create XAxis, YAxis
-    sciChartSurface.xAxes.add(
-        new NumericAxis(wasmContext, {
-            labelFormat: ENumericFormat.Decimal,
-            labelPrecision: 0,
-            autoTicks: false,
-            majorDelta: 1,
-            minorDelta: 1,
-            drawMajorGridLines: false,
-            drawMinorGridLines: false,
-            drawMajorBands: false,
-            axisTitle: "Year",
-        })
-    );
-    sciChartSurface.yAxes.add(
-        new NumericAxis(wasmContext, {
-            labelPrecision: 0,
-            axisTitle: "Sales $USD (Billion)",
-        })
-    );
-
-    // Data for the example
-    const xValues = [1992, 1993, 1994, 1995, 1996, 1997, 1998, 1999, 2000, 2001, 2002, 2003];
-    const yValues1 = [10, 13, 7, 16, 4, 6, 20, 14, 16, 10, 24, 11];
-    const yValues2 = [12, 17, 21, 15, 19, 18, 13, 21, 22, 20, 5, 10];
-    const yValues3 = [7, 30, 27, 24, 21, 15, 17, 26, 22, 28, 21, 22];
-    const yValues4 = [16, 10, 9, 8, 22, 14, 12, 27, 25, 23, 17, 17];
-    const yValues5 = [7, 24, 21, 11, 19, 17, 14, 27, 26, 22, 28, 16];
-
-    // Create some RenderableSeries - for each part of the stacked column
-    // Notice the stackedGroupId. This defines if series are stacked (same), or grouped side by side (different)
-    const rendSeries1 = new StackedColumnRenderableSeries(wasmContext, {
-        dataSeries: new XyDataSeries(wasmContext, { xValues, yValues: yValues1, dataSeriesName: "EU" }),
-        fill: appTheme.VividPurple,
-        stroke: appTheme.PaleSkyBlue,
-        strokeThickness: 2,
-        opacity: 0.8,
-        stackedGroupId: "StackedGroupId",
-    });
-
-    const rendSeries2 = new StackedColumnRenderableSeries(wasmContext, {
-        dataSeries: new XyDataSeries(wasmContext, { xValues, yValues: yValues2, dataSeriesName: "Asia" }),
-        fill: appTheme.VividPink,
-        stroke: appTheme.PaleSkyBlue,
-        strokeThickness: 2,
-        opacity: 0.8,
-        stackedGroupId: "StackedGroupId",
-    });
-
-    const rendSeries3 = new StackedColumnRenderableSeries(wasmContext, {
-        dataSeries: new XyDataSeries(wasmContext, { xValues, yValues: yValues3, dataSeriesName: "USA" }),
-        fill: appTheme.VividOrange,
-        stroke: appTheme.PaleSkyBlue,
-        strokeThickness: 2,
-        opacity: 0.8,
-        stackedGroupId: "StackedGroupId",
-    });
-
-    const rendSeries4 = new StackedColumnRenderableSeries(wasmContext, {
-        dataSeries: new XyDataSeries(wasmContext, { xValues, yValues: yValues4, dataSeriesName: "UK" }),
-        fill: appTheme.VividSkyBlue,
-        stroke: appTheme.PaleSkyBlue,
-        strokeThickness: 2,
-        opacity: 0.8,
-        stackedGroupId: "StackedGroupId",
-    });
-
-    const rendSeries5 = new StackedColumnRenderableSeries(wasmContext, {
-        dataSeries: new XyDataSeries(wasmContext, { xValues, yValues: yValues5, dataSeriesName: "Latam" }),
-        fill: appTheme.VividTeal,
-        stroke: appTheme.PaleSkyBlue,
-        strokeThickness: 2,
-        opacity: 0.8,
-        stackedGroupId: "StackedGroupId",
-    });
-
-    // To add the series to the chart, put them in a StackedColumnCollection
-    const stackedColumnCollection = new StackedColumnCollection(wasmContext);
-    stackedColumnCollection.dataPointWidth = 0.6;
-    stackedColumnCollection.add(rendSeries1, rendSeries2, rendSeries3, rendSeries4, rendSeries5);
-    stackedColumnCollection.animation = new WaveAnimation({ duration: 1000, fadeEffect: true });
-
-    // Add the Stacked Column collection to the chart
-    sciChartSurface.renderableSeries.add(stackedColumnCollection);
-
-    // Add some interactivity modifiers
-    sciChartSurface.chartModifiers.add(new ZoomExtentsModifier(), new ZoomPanModifier(), new MouseWheelZoomModifier());
-
-    // Add a legend to the chart to show the series
-    sciChartSurface.chartModifiers.add(
-        new LegendModifier({
-            placement: ELegendPlacement.TopLeft,
-            orientation: ELegendOrientation.Vertical,
-            showLegend: true,
-            showCheckboxes: false,
-            showSeriesMarkers: true,
-        })
-    );
-
-    sciChartSurface.zoomExtents();
-
-    return { wasmContext, sciChartSurface, stackedColumnCollection };
-};
->>>>>>> 25bbe358
 
 const useStyles = makeStyles((theme) => ({
     flexOuterContainer: {
