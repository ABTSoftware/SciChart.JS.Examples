import * as React from "react";
import classes from "../../../styles/Examples.module.scss";
import { appTheme } from "../../../theme";
import { ToggleButton, ToggleButtonGroup } from "@material-ui/lab";
import { makeStyles } from "@material-ui/core/styles";
import {
    SciChartSurface,
    StackedMountainCollection,
<<<<<<< HEAD
} from "scichart";
import { drawExample, divElementId } from "./drawExample";
=======
    ZoomExtentsModifier,
    ZoomPanModifier,
    MouseWheelZoomModifier,
    LegendModifier,
    ELegendOrientation,
    ELegendPlacement,
    WaveAnimation,
} from "scichart";

const divElementId = "chart";

const drawExample = async () => {
    // Create a SciChartSurface
    const { wasmContext, sciChartSurface } = await SciChartSurface.create(divElementId, {
        theme: appTheme.SciChartJsTheme,
    });

    // Create an xAxis, yAxis
    sciChartSurface.xAxes.add(new NumericAxis(wasmContext, { labelPrecision: 0 }));
    sciChartSurface.yAxes.add(new NumericAxis(wasmContext, { labelPrecision: 0 }));

    // Create the three Stacked Mountain series
    const stackedMountain1 = new StackedMountainRenderableSeries(wasmContext, {
        dataSeries: new XyDataSeries(wasmContext, { xValues, yValues: y1Values, dataSeriesName: "Apples" }),
        fill: appTheme.VividPurple + "AA",
        stroke: appTheme.PaleSkyBlue,
        strokeThickness: 2,
    });
    const stackedMountain2 = new StackedMountainRenderableSeries(wasmContext, {
        dataSeries: new XyDataSeries(wasmContext, { xValues, yValues: y2Values, dataSeriesName: "Pears" }),
        fill: appTheme.VividPink + "AA",
        stroke: appTheme.PaleSkyBlue,
        strokeThickness: 2,
    });
    const stackedMountain3 = new StackedMountainRenderableSeries(wasmContext, {
        dataSeries: new XyDataSeries(wasmContext, { xValues, yValues: y3Values, dataSeriesName: "Oranges" }),
        fill: appTheme.VividSkyBlue + "AA",
        stroke: appTheme.PaleSkyBlue,
        strokeThickness: 2,
    });
    const stackedMountain4 = new StackedMountainRenderableSeries(wasmContext, {
        dataSeries: new XyDataSeries(wasmContext, { xValues, yValues: y4Values, dataSeriesName: "Oranges" }),
        fill: appTheme.VividOrange + "AA",
        stroke: appTheme.PaleSkyBlue,
        strokeThickness: 2,
    });

    // Group these StackedMountain series together in a StackedMountainCollection
    const stackedMountainCollection = new StackedMountainCollection(wasmContext);
    stackedMountainCollection.add(stackedMountain1, stackedMountain2, stackedMountain3, stackedMountain4);
    stackedMountainCollection.animation = new WaveAnimation({ duration: 600, fadeEffect: true });

    // Add the StackedMountainCollection to the chart
    sciChartSurface.renderableSeries.add(stackedMountainCollection);

    // Add some interactivity modifiers
    sciChartSurface.chartModifiers.add(new ZoomExtentsModifier(), new ZoomPanModifier(), new MouseWheelZoomModifier());

    // Add a legend to the chart to show the series
    sciChartSurface.chartModifiers.add(
        new LegendModifier({
            placement: ELegendPlacement.TopLeft,
            orientation: ELegendOrientation.Vertical,
            showLegend: true,
            showCheckboxes: false,
            showSeriesMarkers: true,
        })
    );

    sciChartSurface.zoomExtents();

    return { wasmContext, sciChartSurface, stackedMountainCollection };
};
>>>>>>> 25bbe358

const useStyles = makeStyles((theme) => ({
    flexOuterContainer: {
        width: "100%",
        height: "100%",
        display: "flex",
        flexDirection: "column",
        background: appTheme.DarkIndigo,
    },
    toolbarRow: {
        display: "flex",
        // flex: "auto",
        flexBasis: "70px",
        padding: 10,
        width: "100%",
    },
    chartArea: {
        flex: 1,
    },
}));

// React component needed as our examples app is react.
// SciChart can be used in Angular, Vue, Blazor and vanilla JS! See our Github repo for more info
export default function StackedMountainChart() {
    const sciChartSurfaceRef = React.useRef<SciChartSurface>();
    const stackedMountainCollectionRef = React.useRef<StackedMountainCollection>();
    const [use100PercentStackedMode, setUse100PercentStackedMode] = React.useState(false);

    React.useEffect(() => {
        const chartInitializationPromise = drawExample().then((res) => {
            sciChartSurfaceRef.current = res.sciChartSurface;
            stackedMountainCollectionRef.current = res.stackedMountainCollection;
        });

        // Delete sciChartSurface on unmount component to prevent memory leak
        return () => {
            // check if chart is already initialized
            if (sciChartSurfaceRef.current) {
                sciChartSurfaceRef.current.delete();
                return;
            }

            // else postpone deletion
            chartInitializationPromise.then(() => {
                sciChartSurfaceRef.current.delete();
            });
        };
    }, []);

    const handleUsePercentage = (event: any, value: boolean) => {
        if (value !== null) {
            console.log(`100% stacked? ${value}`);
            setUse100PercentStackedMode(value);
            // Toggle 100% mode on click
            stackedMountainCollectionRef.current.isOneHundredPercent = value;
            sciChartSurfaceRef.current.zoomExtents(200);
        }
    };

    const localClasses = useStyles();
    return (
        <div className={classes.ChartWrapper}>
            <div className={localClasses.flexOuterContainer}>
                <ToggleButtonGroup
                    className={localClasses.toolbarRow}
                    exclusive
                    value={use100PercentStackedMode}
                    onChange={handleUsePercentage}
                    size="small"
                    color="primary"
                    aria-label="small outlined button group"
                >
                    <ToggleButton value={false} style={{ color: appTheme.ForegroundColor }}>
                        Stacked mode
                    </ToggleButton>
                    <ToggleButton value={true} style={{ color: appTheme.ForegroundColor }}>
                        100% Stacked mode
                    </ToggleButton>
                </ToggleButtonGroup>
                <div id={divElementId} className={localClasses.chartArea} />
            </div>
        </div>
    );
}<|MERGE_RESOLUTION|>--- conflicted
+++ resolved
@@ -3,87 +3,8 @@
 import { appTheme } from "../../../theme";
 import { ToggleButton, ToggleButtonGroup } from "@material-ui/lab";
 import { makeStyles } from "@material-ui/core/styles";
-import {
-    SciChartSurface,
-    StackedMountainCollection,
-<<<<<<< HEAD
-} from "scichart";
+import { SciChartSurface, StackedMountainCollection } from "scichart";
 import { drawExample, divElementId } from "./drawExample";
-=======
-    ZoomExtentsModifier,
-    ZoomPanModifier,
-    MouseWheelZoomModifier,
-    LegendModifier,
-    ELegendOrientation,
-    ELegendPlacement,
-    WaveAnimation,
-} from "scichart";
-
-const divElementId = "chart";
-
-const drawExample = async () => {
-    // Create a SciChartSurface
-    const { wasmContext, sciChartSurface } = await SciChartSurface.create(divElementId, {
-        theme: appTheme.SciChartJsTheme,
-    });
-
-    // Create an xAxis, yAxis
-    sciChartSurface.xAxes.add(new NumericAxis(wasmContext, { labelPrecision: 0 }));
-    sciChartSurface.yAxes.add(new NumericAxis(wasmContext, { labelPrecision: 0 }));
-
-    // Create the three Stacked Mountain series
-    const stackedMountain1 = new StackedMountainRenderableSeries(wasmContext, {
-        dataSeries: new XyDataSeries(wasmContext, { xValues, yValues: y1Values, dataSeriesName: "Apples" }),
-        fill: appTheme.VividPurple + "AA",
-        stroke: appTheme.PaleSkyBlue,
-        strokeThickness: 2,
-    });
-    const stackedMountain2 = new StackedMountainRenderableSeries(wasmContext, {
-        dataSeries: new XyDataSeries(wasmContext, { xValues, yValues: y2Values, dataSeriesName: "Pears" }),
-        fill: appTheme.VividPink + "AA",
-        stroke: appTheme.PaleSkyBlue,
-        strokeThickness: 2,
-    });
-    const stackedMountain3 = new StackedMountainRenderableSeries(wasmContext, {
-        dataSeries: new XyDataSeries(wasmContext, { xValues, yValues: y3Values, dataSeriesName: "Oranges" }),
-        fill: appTheme.VividSkyBlue + "AA",
-        stroke: appTheme.PaleSkyBlue,
-        strokeThickness: 2,
-    });
-    const stackedMountain4 = new StackedMountainRenderableSeries(wasmContext, {
-        dataSeries: new XyDataSeries(wasmContext, { xValues, yValues: y4Values, dataSeriesName: "Oranges" }),
-        fill: appTheme.VividOrange + "AA",
-        stroke: appTheme.PaleSkyBlue,
-        strokeThickness: 2,
-    });
-
-    // Group these StackedMountain series together in a StackedMountainCollection
-    const stackedMountainCollection = new StackedMountainCollection(wasmContext);
-    stackedMountainCollection.add(stackedMountain1, stackedMountain2, stackedMountain3, stackedMountain4);
-    stackedMountainCollection.animation = new WaveAnimation({ duration: 600, fadeEffect: true });
-
-    // Add the StackedMountainCollection to the chart
-    sciChartSurface.renderableSeries.add(stackedMountainCollection);
-
-    // Add some interactivity modifiers
-    sciChartSurface.chartModifiers.add(new ZoomExtentsModifier(), new ZoomPanModifier(), new MouseWheelZoomModifier());
-
-    // Add a legend to the chart to show the series
-    sciChartSurface.chartModifiers.add(
-        new LegendModifier({
-            placement: ELegendPlacement.TopLeft,
-            orientation: ELegendOrientation.Vertical,
-            showLegend: true,
-            showCheckboxes: false,
-            showSeriesMarkers: true,
-        })
-    );
-
-    sciChartSurface.zoomExtents();
-
-    return { wasmContext, sciChartSurface, stackedMountainCollection };
-};
->>>>>>> 25bbe358
 
 const useStyles = makeStyles((theme) => ({
     flexOuterContainer: {
