import * as React from "react";
import classes from "../../../styles/Examples.module.scss";
import { appTheme } from "../../../theme";
<<<<<<< HEAD
import { ToggleButton, ToggleButtonGroup } from "@mui/material";
import { makeStyles } from "@mui/styles";
import { SciChartSurface, StackedMountainCollection } from "scichart";
import { drawExample, divElementId } from "./drawExample";
=======
import { ToggleButton, ToggleButtonGroup } from "@material-ui/lab";
import { makeStyles } from "@material-ui/core/styles";
import { drawExample } from "./drawExample";
import { SciChartReact, TResolvedReturnType } from "scichart-react";
>>>>>>> a67c6337

const useStyles = makeStyles((theme) => ({
    flexOuterContainer: {
        width: "100%",
        height: "100%",
        display: "flex",
        flexDirection: "column",
        background: appTheme.DarkIndigo,
    },
    toolbarRow: {
        display: "flex",
        // flex: "auto",
        flexBasis: "70px",
        padding: 10,
        width: "100%",
    },
    chartArea: {
        flex: 1,
    },
}));

// React component needed as our examples app is react.
// SciChart can be used in Angular, Vue, Blazor and vanilla JS! See our Github repo for more info
export default function SmoothStackedMountainChart() {
    const [use100PercentStackedMode, setUse100PercentStackedMode] = React.useState(false);
    const controlsRef = React.useRef<TResolvedReturnType<typeof drawExample>["controls"]>();

    const handleUsePercentage = (event: any, value: boolean) => {
        if (value !== null) {
            console.log(`100% stacked? ${value}`);
            setUse100PercentStackedMode(value);
            controlsRef.current.toggleHundredPercentMode(value);
        }
    };

    const localClasses = useStyles();
    return (
        <div className={classes.ChartWrapper}>
            <div className={localClasses.flexOuterContainer}>
                <ToggleButtonGroup
                    className={localClasses.toolbarRow}
                    exclusive
                    value={use100PercentStackedMode}
                    onChange={handleUsePercentage}
                    size="small"
                    color="primary"
                    aria-label="small outlined button group"
                >
                    <ToggleButton value={false} style={{ color: appTheme.ForegroundColor }}>
                        Stacked mode
                    </ToggleButton>
                    <ToggleButton value={true} style={{ color: appTheme.ForegroundColor }}>
                        100% Stacked mode
                    </ToggleButton>
                </ToggleButtonGroup>
                <SciChartReact
                    className={localClasses.chartArea}
                    initChart={drawExample}
                    onInit={(initResult: TResolvedReturnType<typeof drawExample>) => {
                        controlsRef.current = initResult.controls;
                    }}
                />
            </div>
        </div>
    );
}<|MERGE_RESOLUTION|>--- conflicted
+++ resolved
@@ -1,18 +1,10 @@
 import * as React from "react";
 import classes from "../../../styles/Examples.module.scss";
 import { appTheme } from "../../../theme";
-<<<<<<< HEAD
 import { ToggleButton, ToggleButtonGroup } from "@mui/material";
 import { makeStyles } from "@mui/styles";
 import { SciChartSurface, StackedMountainCollection } from "scichart";
 import { drawExample, divElementId } from "./drawExample";
-=======
-import { ToggleButton, ToggleButtonGroup } from "@material-ui/lab";
-import { makeStyles } from "@material-ui/core/styles";
-import { drawExample } from "./drawExample";
-import { SciChartReact, TResolvedReturnType } from "scichart-react";
->>>>>>> a67c6337
-
 const useStyles = makeStyles((theme) => ({
     flexOuterContainer: {
         width: "100%",
