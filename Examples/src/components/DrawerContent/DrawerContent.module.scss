--- conflicted
+++ resolved
@@ -11,11 +11,6 @@
 
 .DrawerTopSection {
     display: flex;
-<<<<<<< HEAD
-=======
-    position: sticky;
-    top: 0;
->>>>>>> 07d40a59
     background-color: var(--bg);
     justify-content: space-between;
     padding: $default-spacing * 2;
@@ -27,12 +22,8 @@
         padding: 7px;
         margin-left: -7px;
         display: none;
-<<<<<<< HEAD
         color: var(--border-color);
         
-=======
-
->>>>>>> 07d40a59
         @include sm {
             display: block;
         }
@@ -67,11 +58,6 @@
     height: 100%;
 }
 
-<<<<<<< HEAD
 .FrameworkSelect .SelectedFramework{
     background-color: var(--bg-darker);
-=======
-.FrameworkSelect .SelectedFramework {
-    background-color: var(--border-color) 44;
->>>>>>> 07d40a59
 }