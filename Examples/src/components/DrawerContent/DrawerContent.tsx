--- conflicted
+++ resolved
@@ -92,7 +92,6 @@
                     ))}
                 </div>
             </div>
-<<<<<<< HEAD
             {(isMedium || true) && <Divider 
                 sx={{ backgroundColor: "var(--border-color)" }}
             />}
@@ -100,11 +99,6 @@
             <Navigation 
                 testIsOpened={testIsOpened} 
                 onExpandClick={toggleOpenedMenuItem} 
-=======
-            <Navigation
-                testIsOpened={testIsOpened}
-                onExpandClick={toggleOpenedMenuItem}
->>>>>>> 07d40a59
                 toggleDrawer={toggleDrawer}
                 mostVisibleCategory={props?.mostVisibleCategory}
             />
