--- conflicted
+++ resolved
@@ -158,11 +158,7 @@
     /**
      * Markdown content for the page, will help with SEO and editing
      */
-<<<<<<< HEAD
-    markdownContent?: string;
-=======
     markdownContent?: TFrameworkTemplate;
->>>>>>> 0c553dbd
     pageLayout?: EPageLayout;
 };
 
