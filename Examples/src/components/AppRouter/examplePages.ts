import React from "react";
import { bandSeriesChartExampleInfo } from "../Examples/Charts2D/BasicChartTypes/BandSeriesChart/exampleInfo";
import { splineBandSeriesChartExampleInfo } from "../Examples/Charts2D/BasicChartTypes/SplineBandSeriesChart/exampleInfo";
import { digitalBandSeriesChartExampleInfo } from "../Examples/Charts2D/BasicChartTypes/DigitalBandSeriesChart/exampleInfo";
import { fanChartExampleInfo } from "../Examples/Charts2D/BasicChartTypes/FanChart/exampleInfo";
import { bubbleChartExampleInfo } from "../Examples/Charts2D/BasicChartTypes/BubbleChart/exampleInfo";
import { candlestickChartExampleInfo } from "../Examples/Charts2D/BasicChartTypes/CandlestickChart/exampleInfo";
import { ohlcChartExampleInfo } from "../Examples/Charts2D/BasicChartTypes/OhlcChart/exampleInfo";
import { columnChartExampleInfo } from "../Examples/Charts2D/BasicChartTypes/ColumnChart/exampleInfo";
import { impulseChartExampleInfo } from "../Examples/Charts2D/BasicChartTypes/ImpulseChart/exampleInfo";
import { errorBarsChartExampleInfo } from "../Examples/Charts2D/BasicChartTypes/ErrorBarsChart/exampleInfo";
import { heatmapChartExampleInfo } from "../Examples/Charts2D/BasicChartTypes/HeatmapChart/exampleInfo";
import { contourChartExampleInfo } from "../Examples/Charts2D/BasicChartTypes/ContoursChart/exampleInfo";
import { lineChartExampleInfo } from "../Examples/Charts2D/BasicChartTypes/LineChart/exampleInfo";
import { splineLineChartExampleInfo } from "../Examples/Charts2D/BasicChartTypes/SplineLineChart/exampleInfo";
import { digitalLineChartExampleInfo } from "../Examples/Charts2D/BasicChartTypes/DigitalLineChart/exampleInfo";
import { mountainChartExampleInfo } from "../Examples/Charts2D/BasicChartTypes/MountainChart/exampleInfo";
import { splineMountainChartExampleInfo } from "../Examples/Charts2D/BasicChartTypes/SplineMountainChart/exampleInfo";
import { digitalMountainChartExampleInfo } from "../Examples/Charts2D/BasicChartTypes/DigitalMountainChart/exampleInfo";
import { scatterChartExampleInfo } from "../Examples/Charts2D/BasicChartTypes/ScatterChart/exampleInfo";
import { donutChartExampleInfo } from "../Examples/Charts2D/BasicChartTypes/DonutChart/exampleInfo";
import { pieChartExampleInfo } from "../Examples/Charts2D/BasicChartTypes/PieChart/exampleInfo";
import { realTimeMountainChartExampleInfo } from "../Examples/Charts2D/BasicChartTypes/RealTimeMountainChart/exampleInfo";
import { annotationsAreEasyExampleInfo } from "../Examples/Charts2D/ChartAnnotations/AnnotationsAreEasy/exampleInfo";
import { annotationLayersExampleInfo } from "../Examples/Charts2D/ChartAnnotations/AnnotationLayers/exampleInfo";
import { tradeMarkerAnnotationsExampleInfo } from "../Examples/Charts2D/ChartAnnotations/TradeMarkers/exampleInfo";
import { realtimeGhostedTracesExampleInfo } from "../Examples/FeaturedApps/PerformanceDemos/RealtimeGhostedTraces/exampleInfo";
import { multiPaneStockChartsExampleInfo } from "../Examples/Charts2D/CreateStockCharts/MultiPaneStockCharts/exampleInfo";
import { realtimeTickingStockChartsExampleInfo } from "../Examples/Charts2D/CreateStockCharts/RealtimeTickingStockCharts/exampleInfo";
import { chartLegendsAPIExampleInfo } from "../Examples/Charts2D/Legends/ChartLegendsAPI/exampleInfo";
import { multipleXAxesExampleInfo } from "../Examples/Charts2D/ModifyAxisBehavior/MultipleXAxes/exampleInfo";
import { secondaryYAxesExampleInfo } from "../Examples/Charts2D/ModifyAxisBehavior/SecondaryYAxes/exampleInfo";
import { verticalChartsExampleInfo } from "../Examples/Charts2D/ModifyAxisBehavior/VerticalCharts/exampleInfo";
import { centralAxesExampleInfo } from "../Examples/Charts2D/ModifyAxisBehavior/CentralAxes/exampleInfo";
import { staticAxisExampleInfo } from "../Examples/Charts2D/ModifyAxisBehavior/StaticAxis/exampleInfo";
import { verticallyStackedAxesExampleInfo } from "../Examples/Charts2D/ModifyAxisBehavior/VerticallyStackedAxes/exampleInfo";
import { stackedColumnChartExampleInfo } from "../Examples/Charts2D/BasicChartTypes/StackedColumnChart/exampleInfo";
import { stackedColumnSideBySideExampleInfo } from "../Examples/Charts2D/BasicChartTypes/StackedColumnSideBySide/exampleInfo";
import { stackedMountainChartExampleInfo } from "../Examples/Charts2D/BasicChartTypes/StackedMountainChart/exampleInfo";
import { usePointMarkersExampleInfo } from "../Examples/Charts2D/StylingAndTheming/UsePointMarkers/exampleInfo";
import { usingThemeManagerExampleInfo } from "../Examples/Charts2D/StylingAndTheming/UsingThemeManager/exampleInfo";
import { createACustomThemeExampleInfo } from "../Examples/Charts2D/StylingAndTheming/CreateACustomTheme/exampleInfo";
import { stylingInCodeExampleInfo } from "../Examples/Charts2D/StylingAndTheming/StylingInCode/exampleInfo";
import { perPointColoringExampleInfo } from "../Examples/Charts2D/StylingAndTheming/PerPointColoring/exampleInfo";
import { dashedLineStylingExampleInfo } from "../Examples/Charts2D/StylingAndTheming/DashedLineStyling/exampleInfo";
import { transparentBackgroundExampleInfo } from "../Examples/Charts2D/StylingAndTheming/TransparentBackground/exampleInfo";
import { hitTestApiExampleInfo } from "../Examples/Charts2D/TooltipsAndHittest/HitTestAPI/exampleInfo";
import { usingRolloverModifierTooltipsExampleInfo } from "../Examples/Charts2D/TooltipsAndHittest/UsingRolloverModifierTooltips/exampleInfo";
import { seriesSelectionExampleInfo } from "../Examples/Charts2D/TooltipsAndHittest/SeriesSelection/exampleInfo";
import { usingCursorModifierTooltipsExampleInfo } from "../Examples/Charts2D/TooltipsAndHittest/UsingCursorModifierTooltips/exampleInfo";
import { bubble3DChartExampleInfo } from "../Examples/Charts3D/Basic3DChartTypes/Bubble3DChart/exampleInfo";
import { surfaceMesh3DChartExampleInfo } from "../Examples/Charts3D/Basic3DChartTypes/SurfaceMesh3DChart/exampleInfo";
import { pointLine3DChartExampleInfo } from "../Examples/Charts3D/Basic3DChartTypes/PointLine3DChart/exampleInfo";
import { load500By500ExampleInfo } from "../Examples/FeaturedApps/PerformanceDemos/Load500By500/exampleInfo";
import { realtimePerformanceDemoExampleInfo } from "../Examples/FeaturedApps/PerformanceDemos/RealtimePerformanceDemo/exampleInfo";
import { vitalSignsMonitorDemoExampleInfo } from "../Examples/FeaturedApps/MedicalCharts/VitalSignsMonitorDemo/exampleInfo";
import { lidar3DPointCloudExampleInfo } from "../Examples/FeaturedApps/ScientificCharts/LiDAR3DPointCloudDemo/exampleInfo";
import { audioAnalyzerExampleInfo } from "../Examples/FeaturedApps/ScientificCharts/AudioAnalyzer/exampleInfo";
import { waterfallChartExampleInfo } from "../Examples/FeaturedApps/ScientificCharts/InteractiveWaterfallChart/exampleInfo";
import { TPage } from "./pages";
import { tenorCurvesExampleInfo } from "../Examples/FeaturedApps/ScientificCharts/TenorCurves3D/exampleInfo";
import { loadOneMillionPointsExampleInfo } from "../Examples/FeaturedApps/PerformanceDemos/Load1MillionPoints/exampleInfo";
import { dragAxisToScaleExampleInfo } from "../Examples/Charts2D/ZoomingAndPanning/DragAxisToScale/exampleInfo";
import { realtimeZoomPanExampleInfo } from "../Examples/Charts2D/ZoomingAndPanning/RealtimeZoomPan/exampleInfo";
import { zoomAndPanWithMultipleChartModifiersExampleInfo } from "../Examples/Charts2D/ZoomingAndPanning/MultipleZoomPanModifiers/exampleInfo";
import { editableAnnotationsExampleInfo } from "../Examples/Charts2D/ChartAnnotations/EditableAnnotations/exampleInfo";
import { EPageLayout, GalleryItem } from "../../helpers/types/types";
import { dragHorizontalThresholdExampleInfo } from "../Examples/Charts2D/ChartAnnotations/DragHorizontalThreshold/exampleInfo";
import { metaDataExampleInfo } from "../Examples/Charts2D/TooltipsAndHittest/MetaData/exampleInfo";
import { logarithmicAxisExampleInfo } from "../Examples/Charts2D/ModifyAxisBehavior/LogarithmicAxis/exampleInfo";
import { simpleChartExampleInfo } from "../Examples/BuilderApi/SimpleChart/exampleInfo";
import { fullChartExampleInfo } from "../Examples/BuilderApi/FullChart/exampleInfo";
import { chartFromJSONExampleInfo } from "../Examples/BuilderApi/ChartFromJSON/exampleInfo";
import { sharedDataExampleInfo } from "../Examples/BuilderApi/SharedData/exampleInfo";
import { customTypesExampleInfo } from "../Examples/BuilderApi/CustomTypes/exampleInfo";
import { multiLineLabelsExampleInfo } from "../Examples/Charts2D/AxisLabelCustomization/MultiLineLabels/exampleInfo";
import { imageLabelsExampleInfo } from "../Examples/Charts2D/AxisLabelCustomization/ImageLabels/exampleInfo";
import { rotatedLabelsExampleInfo } from "../Examples/Charts2D/AxisLabelCustomization/RotatedLabels/exampleInfo";
import { percentageChangeExampleInfo } from "../Examples/Charts2D/Filters/PercentageChange/exampleInfo";
import { trendMARatioExampleInfo } from "../Examples/Charts2D/Filters/TrendMARatio/exampleInfo";
import { customFiltersExampleInfo } from "../Examples/Charts2D/Filters/CustomFilters/exampleInfo";
import { dataAnimationExampleInfo } from "../Examples/Charts2D/Animations/DataAnimation/exampleInfo";
import { styleAnimationExampleInfo } from "../Examples/Charts2D/Animations/StyleAnimation/exampleInfo";
import { startupAnimationExampleInfo } from "../Examples/Charts2D/Animations/StartupAnimation/exampleInfo";
import { dataPointSelectionExampleInfo } from "../Examples/Charts2D/TooltipsAndHittest/DatapointSelection/exampleInfo";
import { overviewExampleInfo } from "../Examples/Charts2D/ZoomingAndPanning/OverviewModifier/exampleInfo";
import { genericAnimationExampleInfo } from "../Examples/Charts2D/Animations/GenericAnimation/exampleInfo";
import { drawBehindAxesExampleInfo } from "../Examples/Charts2D/ModifyAxisBehavior/DrawBehindAxes/exampleInfo";
import { nonUniformHeatmapExampleInfo } from "../Examples/Charts2D/BasicChartTypes/NonUniformHeatmapChart/exampleInfo";
import { axisTypesExampleInfo } from "../Examples/FeaturedApps/FeatureDemos/AxisTypes/exampleInfo";
import { subChartStockChartsExampleInfo } from "../Examples/Charts2D/CreateStockCharts/SubChartStockCharts/exampleInfo";
import { axisLayoutExampleInfo } from "../Examples/FeaturedApps/FeatureDemos/AxisLayout/exampleInfo";
import { subchartsGridExampleInfo } from "../Examples/FeaturedApps/FeatureDemos/SubChartsAPI/exampleInfo";
import { websocketBigDataDemoExampleInfo } from "../Examples/FeaturedApps/ShowCases/WebsocketBigData/exampleInfo";
import { serverTrafficDashboardDemoExampleInfo } from "../Examples/FeaturedApps/ShowCases/ServerTrafficDashboard/exampleInfo";
import { oilAndGasExplorerDashboard } from "../Examples/FeaturedApps/ShowCases/OilAndGasDashboard/exampleInfo";
import { TDocumentationLink } from "../../helpers/types/ExampleDescriptionTypes";
import { datalabelsExampleInfo } from "../Examples/Charts2D/StylingAndTheming/DataLabels/exampleInfo";
import { virtualizedDataOverviewExampleInfo } from "../Examples/Charts2D/ZoomingAndPanning/VirtualizedDataWithOverview/exampleInfo";
import { heatmapInteractionsExampleInfo } from "../Examples/FeaturedApps/ShowCases/HeatmapInteractions/exampleInfo";
import { depthChartExampleInfo } from "../Examples/Charts2D/CreateStockCharts/DepthChart/exampleInfo";
import { textChartExampleInfo } from "../Examples/Charts2D/BasicChartTypes/TextSeriesChart/exampleInfo";
import { chartTitleExampleInfo } from "../Examples/FeaturedApps/FeatureDemos/ChartTitle/exampleInfo";
import { backgroundAnnotationsExampleInfo } from "../Examples/Charts2D/ChartAnnotations/BackgroundAnnotations/exampleInfo";
import { realtimeSurfaceMesh3DChartExampleInfo } from "../Examples/Charts3D/Basic3DChartTypes/RealtimeSurfaceMesh3DChart/exampleInfo";
import { dynamicLayoutExampleInfo } from "../Examples/FeaturedApps/ShowCases/DynamicLayout/exampleInfo";
import { usingVerticalSliceModifierExampleInfo } from "../Examples/Charts2D/TooltipsAndHittest/UsingVerticalSliceModifier/exampleInfo";
import { syncMultiChartExampleInfo } from "../Examples/Charts2D/MultiChart/SyncMultiChart/exampleInfo";
import { eventMarkersExampleInfo } from "../Examples/FeaturedApps/ShowCases/EventMarkers/exampleInfo";
import { multiplePointMarkersExampleInfo } from "../Examples/Charts2D/StylingAndTheming/MultiStyleSeries/exampleInfo";
import { populationPyramidExampleInfo } from "../Examples/FeaturedApps/ShowCases/PopulationPyramid/exampleInfo";
import { TFrameworkTemplate } from "../../helpers/shared/Helpers/frameworkParametrization";
import { userAnnotatedStockChartExampleInfo } from "../Examples/Charts2D/CreateStockCharts/UserAnnotatedStockChart/exampleInfo";
import { smoothStackedMountainChartExampleInfo } from "../Examples/Charts2D/BasicChartTypes/SmoothStackedMountainChart/exampleInfo";
import { lineSplittingThresholdsExampleInfo } from "../Examples/Charts2D/StylingAndTheming/LineSplittingThresholds/exampleInfo";
import { column3DChartExampleInfo } from "../Examples/Charts3D/Basic3DChartTypes/Column3DChart/exampleInfo";

<<<<<<< HEAD
=======
import type { JSX } from "react";

>>>>>>> 860812a6
export type TExampleInfo = {
    /**
     * Example title
     */
    title: TFrameworkTemplate;
    /**
     * Meta title
     */
    pageTitle: TFrameworkTemplate;
    path: string;

    /**
     * Content shown below title on example page
     */
    subtitle: (frameworkName: string) => React.ReactElement | string;
    /**
     * Page meta description
     */
    metaDescription: TFrameworkTemplate;

    /**
     * The first link is used in the docs button in the header
     */
    documentationLinks: TDocumentationLink[];

    // If this example has been created on scichart.com
    onWebsite?: boolean;
    /**
     * OPTIONAL: If provided, use these items as a See Also. If not, they will be auto-generated from similar items
     * in the top level menu. See {@link getSeeAlsoGalleryItems}
     */
    seeAlso?: GalleryItem[];

    /**
     * Page meta keywords
     */
    metaKeywords: string;
    thumbnailImage?: string;
    // path to actual folder for CodeSandbox
    filepath: string;
    // additional module dependencies
    extraDependencies?: Record<string, string>;
    codeSandBoxNotWorking?: boolean;
    sandboxConfig?: Record<string, any>;
    /**
     * Markdown content for the page, will help with SEO and editing
     */
    markdownContent?: TFrameworkTemplate;
    pageLayout?: EPageLayout;
};

export type TExamplePage = TPage & TExampleInfo;

function asRecord<T extends Record<string, TExamplePage>>(arg: T): T & Record<string, TExamplePage> {
    return arg;
}

export const EXAMPLES_PAGES = asRecord({
    chart2D_Animations_DataAnimation: {
        id: "chart2D_Animations_DataAnimation",
        ...dataAnimationExampleInfo,
    },
    chart2D_Animations_StyleAnimation: {
        id: "chart2D_Animations_StyleAnimation",
        ...styleAnimationExampleInfo,
    },
    chart2D_Animations_StartupAnimation: {
        id: "chart2D_Animations_StartupAnimation",
        ...startupAnimationExampleInfo,
    },
    chart2D_Animations_GenericAnimation: {
        id: "chart2D_Animations_GenericAnimation",
        ...genericAnimationExampleInfo,
    },
    chart2D_basicCharts_BandSeriesChart: {
        id: "chart2D_basicCharts_BandSeriesChart",
        ...bandSeriesChartExampleInfo,
    },
    chart2D_basicCharts_SplineBandChart: {
        id: "chart2D_basicCharts_SplineBandChart",
        ...splineBandSeriesChartExampleInfo,
    },
    chart2D_basicCharts_DigitalBandSeriesChart: {
        id: "chart2D_basicCharts_DigitalBandSeriesChart",
        ...digitalBandSeriesChartExampleInfo,
    },
    chart2D_basicCharts_FanChart: {
        id: "chart2D_basicCharts_FanChart",
        ...fanChartExampleInfo,
    },
    chart2D_basicCharts_BubbleChart: {
        id: "chart2D_basicCharts_BubbleChart",
        ...bubbleChartExampleInfo,
    },
    chart2D_basicCharts_CandlestickChart: {
        id: "chart2D_basicCharts_CandlestickChart",
        ...candlestickChartExampleInfo,
    },
    chart2D_basicCharts_OhlcChart: {
        id: "chart2D_basicCharts_OhlcChart",
        ...ohlcChartExampleInfo,
    },
    chart2D_basicCharts_ErrorBarsChart: {
        id: "chart2D_basicCharts_ErrorBarsChart",
        ...errorBarsChartExampleInfo,
    },
    chart2D_basicCharts_ColumnChart: {
        id: "chart2D_basicCharts_ColumnChart",
        ...columnChartExampleInfo,
    },
    chart2D_basicCharts_ImpulseChart: {
        id: "chart2D_basicCharts_ImpulseChart",
        ...impulseChartExampleInfo,
    },
    chart2D_basicCharts_HeatmapChart: {
        id: "chart2D_basicCharts_HeatmapChart",
        ...heatmapChartExampleInfo,
    },
    chart2D_basicCharts_NonUniformHeatmapChart: {
        id: "chart2D_basicCharts_NonUniformHeatmapChart",
        ...nonUniformHeatmapExampleInfo,
    },
    chart2D_basicCharts_ContourChart: {
        id: "chart2D_basicCharts_ContourChart",
        ...contourChartExampleInfo,
    },
    chart2D_basicCharts_LineChart: {
        id: "chart2D_basicCharts_LineChart",
        ...lineChartExampleInfo,
    },
    chart2D_basicCharts_SplineLineChart: {
        id: "chart2D_basicCharts_SplineLineChart",
        ...splineLineChartExampleInfo,
    },
    chart2D_basicCharts_DigitalLineChart: {
        id: "chart2D_basicCharts_DigitalLineChart",
        ...digitalLineChartExampleInfo,
    },
    chart2D_basicCharts_MountainChart: {
        id: "chart2D_basicCharts_MountainChart",
        ...mountainChartExampleInfo,
    },
    chart2D_basicCharts_SplineMountainChart: {
        id: "chart2D_basicCharts_SplineMountainChart",
        ...splineMountainChartExampleInfo,
    },
    chart2D_basicCharts_DigitalMountainChart: {
        id: "chart2D_basicCharts_DigitalMountainChart",
        ...digitalMountainChartExampleInfo,
    },
    chart2D_basicCharts_ScatterChart: {
        id: "chart2D_basicCharts_ScatterChart",
        ...scatterChartExampleInfo,
    },
    chart2D_basicCharts_DonutChart: {
        id: "chart2D_basicCharts_DonutChart",
        ...donutChartExampleInfo,
    },
    chart2D_basicCharts_PieChart: {
        id: "chart2D_basicCharts_PieChart",
        ...pieChartExampleInfo,
    },
    chart2D_basicCharts_RealtimeMountainChart: {
        id: "chart2D_basicCharts_RealtimeMountainChart",
        ...realTimeMountainChartExampleInfo,
    },
    chart2D_basicCharts_TextChart: {
        id: "chart2D_basicCharts_TextChart",
        ...textChartExampleInfo,
    },
    chart2D_chartAnnotations_AnnotationsAreEasy: {
        id: "chart2D_chartAnnotations_AnnotationsAreEasy",
        ...annotationsAreEasyExampleInfo,
    },
    chart2D_chartAnnotations_AnnotationLayers: {
        id: "chart2D_chartAnnotations_AnnotationLayers",
        ...annotationLayersExampleInfo,
    },
    chart2D_chartAnnotations_EditableAnntations: {
        id: "chart2D_chartAnnotations_EditableAnntations",
        ...editableAnnotationsExampleInfo,
    },
    chart2D_chartAnnotations_TradeMarkers: {
        id: "chart2D_chartAnnotations_TradeMarkers",
        ...tradeMarkerAnnotationsExampleInfo,
    },
    chart2D_chartAnnotations_DragHorizontalThreshold: {
        id: "chart2D_chartAnnotations_DragHorizontalThreshold",
        ...dragHorizontalThresholdExampleInfo,
    },
    chart2D_chartAnnotations_BackgroundAnnotations: {
        id: "chart2D_chartAnnotations_BackgroundAnnotations",
        ...backgroundAnnotationsExampleInfo,
    },
    featuredApps_performanceDemos_RealtimeGhostedTraces: {
        id: "featuredApps_performanceDemos_RealtimeGhostedTraces",
        ...realtimeGhostedTracesExampleInfo,
    },
    featuredApps_performanceDemos_LoadOneMillionPoints: {
        id: "featuredApps_performanceDemos_LoadOneMillionPoints",
        ...loadOneMillionPointsExampleInfo,
    },
    chart2D_createStockCharts_MultiPaneStockCharts: {
        id: "chart2D_createStockCharts_MultiPaneStockCharts",
        ...multiPaneStockChartsExampleInfo,
    },
    chart2D_createStockCharts_RealtimeTickingStockCharts: {
        id: "chart2D_createStockCharts_RealtimeTickingStockCharts",
        ...realtimeTickingStockChartsExampleInfo,
    },
    chart2D_createStockCharts_SubchartStockCharts: {
        id: "chart2D_createStockCharts_SubchartStockCharts",
        ...subChartStockChartsExampleInfo,
    },
    chart2D_createStockCharts_DepthChart: {
        id: "chart2D_createStockCharts_DepthChart",
        ...depthChartExampleInfo,
    },
    chart2D_createStockCharts_SharedChart: {
        id: "chart2D_createStockCharts_SharedChart",
        ...userAnnotatedStockChartExampleInfo,
    },
    chart2D_legends_ChartLegendsAPI: {
        id: "chart2D_legends_ChartLegendsAPI",
        ...chartLegendsAPIExampleInfo,
    },
    chart2D_modifyAxisBehavior_MultipleXAxes: {
        id: "chart2D_modifyAxisBehavior_MultipleXAxes",
        ...multipleXAxesExampleInfo,
    },
    chart2D_modifyAxisBehavior_SecondaryYAxes: {
        id: "chart2D_modifyAxisBehavior_SecondaryYAxes",
        ...secondaryYAxesExampleInfo,
    },
    chart2D_modifyAxisBehavior_VerticalCharts: {
        id: "chart2D_modifyAxisBehavior_VerticalCharts",
        ...verticalChartsExampleInfo,
    },
    chart2D_modifyAxisBehavior_CentralAxes: {
        id: "chart2D_modifyAxisBehavior_CentralAxes",
        ...centralAxesExampleInfo,
    },
    chart2D_modifyAxisBehavior_StaticAxis: {
        id: "chart2D_modifyAxisBehavior_StaticAxis",
        ...staticAxisExampleInfo,
    },
    chart2D_modifyAxisBehavior_VerticallyStackedAxes: {
        id: "chart2D_modifyAxisBehavior_VerticallyStackedAxes",
        ...verticallyStackedAxesExampleInfo,
    },
    chart2D_modifyAxisBehavior_LogarithmicAxis: {
        id: "chart2D_modifyAxisBehavior_LogarithmicAxis",
        ...logarithmicAxisExampleInfo,
    },
    chart2D_modifyAxisBehavior_DrawBehindAxes: {
        id: "chart2D_modifyAxisBehavior_DrawBehindAxes",
        ...drawBehindAxesExampleInfo,
    },
    chart2D_axisLabelCustomization_MultiLineLabels: {
        id: "chart2D_axisLabelCustomization_MultiLineLabels",
        ...multiLineLabelsExampleInfo,
    },
    chart2D_axisLabelCustomization_ImageLabels: {
        id: "chart2D_axisLabelCustomization_ImageLabels",
        ...imageLabelsExampleInfo,
    },
    chart2D_axisLabelCustomization_RotatedLabels: {
        id: "chart2D_axisLabelCustomization_RotatedLabels",
        ...rotatedLabelsExampleInfo,
    },
    chart2D_basicCharts_StackedColumnChart: {
        id: "chart2D_basicCharts_StackedColumnChart",
        ...stackedColumnChartExampleInfo,
    },
    chart2D_basicCharts_StackedColumnSideBySide: {
        id: "chart2D_basicCharts_StackedColumnSideBySide",
        ...stackedColumnSideBySideExampleInfo,
    },
    chart2D_basicCharts_StackedMountainChart: {
        id: "chart2D_basicCharts_StackedMountainChart",
        ...stackedMountainChartExampleInfo,
    },
    chart2D_basicCharts_SmoothStackedMountainChart: {
        id: "chart2D_basicCharts_SmoothStackedMountainChart",
        ...smoothStackedMountainChartExampleInfo,
    },
    chart2D_stylingAndTheming_UsePointMarkers: {
        id: "chart2D_stylingAndTheming_UsePointMarkers",
        ...usePointMarkersExampleInfo,
    },
    chart2D_stylingAndTheming_UsingThemeManager: {
        id: "chart2D_stylingAndTheming_UsingThemeManager",
        ...usingThemeManagerExampleInfo,
    },
    chart2D_stylingAndTheming_CustomTheme: {
        id: "chart2D_stylingAndTheming_CustomTheme",
        ...createACustomThemeExampleInfo,
    },
    chart2D_stylingAndTheming_StylingInCode: {
        id: "chart2D_stylingAndTheming_StylingInCode",
        ...stylingInCodeExampleInfo,
    },
    chart2D_stylingAndTheming_PerPointColoring: {
        id: "chart2D_stylingAndTheming_PerPointColoring",
        ...perPointColoringExampleInfo,
    },
    chart2D_stylingAndTheming_DashedLineStyling: {
        id: "chart2D_stylingAndTheming_DashedLineStyling",
        ...dashedLineStylingExampleInfo,
    },
    chart2D_stylingAndTheming_TransparentBackground: {
        id: "chart2D_stylingAndTheming_TransparentBackground",
        ...transparentBackgroundExampleInfo,
    },
    chart2D_stylingAndTheming_DataLabels: {
        id: "chart2D_stylingAndTheming_DataLabels",
        ...datalabelsExampleInfo,
    },
    chart2D_stylingAndTheming_MultiplePointMarkers: {
        id: "chart2D_stylingAndTheming_MultiplePointMarkers",
        ...multiplePointMarkersExampleInfo,
    },
    chart2D_stylingAndTheming_LineSplittingThresholds: {
        id: "chart2D_stylingAndTheming_LineSplittingThresholds",
        ...lineSplittingThresholdsExampleInfo,
    },
    chart2D_tooltipsAndHittest_HitTestApi: {
        id: "chart2D_tooltipsAndHittest_HitTestApi",
        ...hitTestApiExampleInfo,
    },
    chart2D_tooltipsAndHittest_UsingRolloverModifierTooltips: {
        id: "chart2D_tooltipsAndHittest_UsingRolloverModifierTooltips",
        ...usingRolloverModifierTooltipsExampleInfo,
    },
    chart2D_tooltipsAndHittest_UsingCursorModifierTooltips: {
        id: "chart2D_tooltipsAndHittest_UsingCursorModifierTooltips",
        ...usingCursorModifierTooltipsExampleInfo,
    },
    chart2D_tooltipsAndHittest_MetaData: {
        id: "chart2D_tooltipsAndHittest_MetaData",
        ...metaDataExampleInfo,
    },
    chart2D_tooltipsAndHittest_DataPointSelection: {
        id: "chart2D_tooltipsAndHittest_DataPointSelection",
        ...dataPointSelectionExampleInfo,
    },
    chart2D_tooltipsAndHittest_SeriesSelection: {
        id: "chart2D_tooltipsAndHittest_SeriesSelection",
        ...seriesSelectionExampleInfo,
    },
    chart2D_tooltipsAndHittest_VerticalSliceModifier: {
        id: "chart2D_tooltipsAndHittest_VerticalSliceModifier",
        ...usingVerticalSliceModifierExampleInfo,
    },
    chart2D_zoomAndPanAChart_DragAxisToScale: {
        id: "chart2D_zoomAndPanAChart_DragAxisToScale",
        ...dragAxisToScaleExampleInfo,
    },
    chart2D_zoomAndPanAChart_RealtimeZoomPan: {
        id: "chart2D_zoomAndPanAChart_RealtimeZoomPan",
        ...realtimeZoomPanExampleInfo,
    },
    chart2D_zoomAndPanAChart_MultipleChartModifiers: {
        id: "chart2D_zoomAndPanAChart_MultipleChartModifiers",
        ...zoomAndPanWithMultipleChartModifiersExampleInfo,
    },
    chart2D_zoomAndPanAChart_Overview: {
        id: "chart2D_zoomAndPanAChart_Overview",
        ...overviewExampleInfo,
    },
    chart2D_zoomAndPanAChart_VirtualizedDataOverview: {
        id: "chart2D_zoomAndPanAChart_VirtualizedDataOverview",
        ...virtualizedDataOverviewExampleInfo,
    },
    // chart2D_zoomAndPanAChart_ZoomHighPrecision: {
    //     id: "chart2D_zoomAndPanAChart_ZoomHighPrecision",
    //     ...zoomHighPrecisionExampleInfo,
    // },
    chart2D_filters_PercentageChange: {
        id: "chart2D_filters_PercentageChange",
        ...percentageChangeExampleInfo,
    },
    chart2D_filters_TrendMARatio: {
        id: "chart2D_filters_TrendMARatio",
        ...trendMARatioExampleInfo,
    },
    chart2D_filters_CustomFilters: {
        id: "chart2D_filters_CustomFilters",
        ...customFiltersExampleInfo,
    },
    chart2D_multiChart_syncMultiChart: {
        id: "chart2D_multiChart_syncMultiChart",
        ...syncMultiChartExampleInfo,
    },
    chart3D_basic3DChartTypes_Bubble3DChart: {
        id: "chart3D_basic3DChartTypes_Bubble3DChart",
        ...bubble3DChartExampleInfo,
    },
    chart3D_basic3DChartTypes_SurfaceMesh3DChart: {
        id: "chart3D_basic3DChartTypes_SurfaceMesh3DChart",
        ...surfaceMesh3DChartExampleInfo,
    },
    chart3D_basic3DChartTypes_RealtimeSurfaceMesh3DChart: {
        id: "chart3D_basic3DChartTypes_RealtimeSurfaceMesh3DChart",
        ...realtimeSurfaceMesh3DChartExampleInfo,
    },
    chart3D_basic3DChartTypes_PointLine3DChart: {
        id: "chart3D_basic3DChartTypes_PointLine3DChart",
        ...pointLine3DChartExampleInfo,
    },
    chart3D_basic3DChartTypes_Column3DChart: {
        id: "chart3D_basic3DChartTypes_Column3DChart",
        ...column3DChartExampleInfo,
    },
    featuredApps_performanceDemos_Load500By500: {
        id: "featuredApps_performanceDemos_Load500By500",
        ...load500By500ExampleInfo,
    },
    featuredApps_performanceDemos_RealtimePerformanceDemo: {
        id: "featuredApps_performanceDemos_RealtimePerformanceDemo",
        ...realtimePerformanceDemoExampleInfo,
    },
    featuredApps_medicalCharts_VitalSignsMonitorDemo: {
        id: "featuredApps_medicalCharts_VitalSignsMonitorDemo",
        ...vitalSignsMonitorDemoExampleInfo,
    },
    featuredApps_featureDemos_axisTypes: {
        id: "featuredApps_featureDemos_axisTypes",
        ...axisTypesExampleInfo,
    },
    featuredApps_featureDemos_axisLayout: {
        id: "featuredApps_featureDemos_axisLayout",
        ...axisLayoutExampleInfo,
    },
    featuredApps_featureDemos_chartTitle: {
        id: "featuredApps_featureDemos_chartTitle",
        ...chartTitleExampleInfo,
    },
    featuredApps_featureDemos_subchartsGrid: {
        id: "featuredApps_featureDemos_subchartsGrid",
        ...subchartsGridExampleInfo,
    },
    featuredApps_scientificCharts_Lidar3DPointCloudDemo: {
        id: "featuredApps_scientificCharts_Lidar3DPointCloudDemo",
        ...lidar3DPointCloudExampleInfo,
    },
    featuredApps_scientificCharts_AudioAnalyzerDemo: {
        id: "featuredApps_scientificCharts_AudioAnalyzerDemo",
        ...audioAnalyzerExampleInfo,
    },
    featuredApps_scientificCharts_WaterfallChartDemo: {
        id: "featuredApps_scientificCharts_WaterfallChartDemo",
        ...waterfallChartExampleInfo,
    },
    featuredApps_scientificCharts_TenorCurvesDemo: {
        id: "featuredApps_scientificCharts_TenorCurvesDemo",
        ...tenorCurvesExampleInfo,
    },
    featuredApps_showcases_realtimebigdata: {
        id: "featuredApps_showcases_realtimebigdata",
        ...websocketBigDataDemoExampleInfo,
    },
    featuredApps_showcases_servertrafficdashboard: {
        id: "featuredApps_showcases_servertrafficdashboard",
        ...serverTrafficDashboardDemoExampleInfo,
    },
    featuredApps_showcases_oilandgasdashboard: {
        id: "featuredApps_showcases_oilandgasdashboard",
        ...oilAndGasExplorerDashboard,
    },
    featuredApps_showcases_richInteractions: {
        id: "featuredApps_showcases_richInteractions",
        ...heatmapInteractionsExampleInfo,
    },
    featuredApps_showcases_dynamicLayout: {
        id: "featuredApps_showcases_dynamicLayout",
        ...dynamicLayoutExampleInfo,
    },
    featuredApps_showcases_eventMarkers: {
        id: "featuredApps_showcases_eventMarkers",
        ...eventMarkersExampleInfo,
    },
    featuredApps_showcases_populationPyramid: {
        id: "featuredApps_showcases_populationPyramid",
        ...populationPyramidExampleInfo,
    },
    builderApi_simplechart: {
        id: "builderApi_simplechart",
        ...simpleChartExampleInfo,
    },
    builderApi_fullchart: {
        id: "builderApi_fullchart",
        ...fullChartExampleInfo,
    },
    builderApi_chartFromJSON: {
        id: "builderApi_chartFromJSON",
        ...chartFromJSONExampleInfo,
    },
    builderApi_SharedData: {
        id: "builderApi_SharedData",
        ...sharedDataExampleInfo,
    },
    builderApi_CustomTypes: {
        id: "builderApi_CustomTypes",
        ...customTypesExampleInfo,
    },
});<|MERGE_RESOLUTION|>--- conflicted
+++ resolved
@@ -115,11 +115,8 @@
 import { lineSplittingThresholdsExampleInfo } from "../Examples/Charts2D/StylingAndTheming/LineSplittingThresholds/exampleInfo";
 import { column3DChartExampleInfo } from "../Examples/Charts3D/Basic3DChartTypes/Column3DChart/exampleInfo";
 
-<<<<<<< HEAD
-=======
 import type { JSX } from "react";
 
->>>>>>> 860812a6
 export type TExampleInfo = {
     /**
      * Example title
