import BandSeriesChart from "../Examples/Charts2D/BasicChartTypes/BandSeriesChart";
import DigitalBandSeriesChart from "../Examples/Charts2D/BasicChartTypes/DigitalBandSeriesChart";
import FanChart from "../Examples/Charts2D/BasicChartTypes/FanChart";
import BubbleChart from "../Examples/Charts2D/BasicChartTypes/BubbleChart";
import CandlestickChart from "../Examples/Charts2D/BasicChartTypes/CandlestickChart";
import OhlcChart from "../Examples/Charts2D/BasicChartTypes/OhlcChart";
import ColumnChart from "../Examples/Charts2D/BasicChartTypes/ColumnChart";
import ImpulseChart from "../Examples/Charts2D/BasicChartTypes/ImpulseChart";
import HeatmapChart from "../Examples/Charts2D/BasicChartTypes/HeatmapChart";
import ContourChart from "../Examples/Charts2D/BasicChartTypes/ContoursChart";
import LineChart from "../Examples/Charts2D/BasicChartTypes/LineChart";
import DigitalLineChart from "../Examples/Charts2D/BasicChartTypes/DigitalLineChart";
import MountainChart from "../Examples/Charts2D/BasicChartTypes/MountainChart";
import DigitalMountainChart from "../Examples/Charts2D/BasicChartTypes/DigitalMountainChart";
import ScatterChart from "../Examples/Charts2D/BasicChartTypes/ScatterChart";
import StackedColumnChart from "../Examples/Charts2D/BasicChartTypes/StackedColumnChart";
import StackedColumnSideBySide from "../Examples/Charts2D/BasicChartTypes/StackedColumnSideBySide";
import StackedMountainChart from "../Examples/Charts2D/BasicChartTypes/StackedMountainChart";
import DonutChart from "../Examples/Charts2D/BasicChartTypes/DonutChart";
import PieChart from "../Examples/Charts2D/BasicChartTypes/PieChart";
import RealtimeMountainChart from "../Examples/Charts2D/BasicChartTypes/RealTimeMountainChart";

import DataAnimation from "../Examples/Charts2D/Animations/DataAnimation";
import StyleAnimation from "../Examples/Charts2D/Animations/StyleAnimation";
import StartupAnimation from "../Examples/Charts2D/Animations/StartupAnimation";
import GenericAnimations from "../Examples/Charts2D/Animations/GenericAnimation";

import AnnotationsAreEasy from "../Examples/Charts2D/ChartAnnotations/AnnotationsAreEasy";
import EditableAnnotaions from "../Examples/Charts2D/ChartAnnotations/EditableAnnotations";
import TradeMarkers from "../Examples/Charts2D/ChartAnnotations/TradeMarkers";

import RealtimeGhostedTraces from "../Examples/FeaturedApps/PerformanceDemos/RealtimeGhostedTraces";

import MultiPaneStockCharts from "../Examples/Charts2D/CreateStockCharts/MultiPaneStockCharts";
import RealtimeTickingStockCharts from "../Examples/Charts2D/CreateStockCharts/RealtimeTickingStockCharts";

import ChartLegendsAPI from "../Examples/Charts2D/Legends/ChartLegendsAPI";

import MultipleXAxes from "../Examples/Charts2D/ModifyAxisBehavior/MultipleXAxes";
import SecondaryYAxes from "../Examples/Charts2D/ModifyAxisBehavior/SecondaryYAxes";
import VerticalCharts from "../Examples/Charts2D/ModifyAxisBehavior/VerticalCharts";
import CentralAxes from "../Examples/Charts2D/ModifyAxisBehavior/CentralAxes";
import VerticallyStackedAxes from "../Examples/Charts2D/ModifyAxisBehavior/VerticallyStackedAxes";
import LogarithmicAxisExample from "../Examples/Charts2D/ModifyAxisBehavior/LogarithmicAxis";
import DrawBehindAxes from "../Examples/Charts2D/ModifyAxisBehavior/DrawBehindAxes";

import UsePointMarkers from "../Examples/Charts2D/StylingAndTheming/UsePointMarkers";
import UsingThemeManager from "../Examples/Charts2D/StylingAndTheming/UsingThemeManager";
import CustomTheme from "../Examples/Charts2D/StylingAndTheming/CreateACustomTheme/";
import StylingInCode from "../Examples/Charts2D/StylingAndTheming/StylingInCode";
import PerPointColoring from "../Examples/Charts2D/StylingAndTheming/PerPointColoring";
import DashedLineStyling from "../Examples/Charts2D/StylingAndTheming/DashedLineStyling";
import TransparentBackground from "../Examples/Charts2D/StylingAndTheming/TransparentBackground";

import HitTestAPI from "../Examples/Charts2D/TooltipsAndHittest/HitTestAPI";
import UsingRolloverModifierTooltips from "../Examples/Charts2D/TooltipsAndHittest/UsingRolloverModifierTooltips";
import SeriesSelection from "../Examples/Charts2D/TooltipsAndHittest/SeriesSelection";
import UsingCursorModifierTooltips from "../Examples/Charts2D/TooltipsAndHittest/UsingCursorModifierTooltips";
import Bubble3DChart from "../Examples/Charts3D/Basic3DChartTypes/Bubble3DChart";

import Load500By500 from "../Examples/FeaturedApps/PerformanceDemos/Load500By500";
import RealtimePerformanceDemo from "../Examples/FeaturedApps/PerformanceDemos/RealtimePerformanceDemo";

import VitalSignsMonitorDemo from "../Examples/FeaturedApps/MedicalCharts/VitalSignsMonitorDemo";
import SurfaceMesh3DChart from "../Examples/Charts3D/Basic3DChartTypes/SurfaceMesh3DChart";

import LiDAR3DPointCloudDemo from "../Examples/FeaturedApps/ScientificCharts/LiDAR3DPointCloudDemo";

import { EXAMPLES_PAGES, TExamplePage } from "./examplePages";
import AudioAnalyzer from "../Examples/FeaturedApps/ScientificCharts/AudioAnalyzer";
import TenorCurves3DChart from "../Examples/FeaturedApps/ScientificCharts/TenorCurves3D";
import Load1MillionPointsChart from "../Examples/FeaturedApps/PerformanceDemos/Load1MillionPoints";
import DragAxisToScale from "../Examples/Charts2D/ZoomingAndPanning/DragAxisToScale";
import RealtimeZoomPan from "../Examples/Charts2D/ZoomingAndPanning/RealtimeZoomPan";
import MultipleZoomPanModifiers from "../Examples/Charts2D/ZoomingAndPanning/MultipleZoomPanModifiers";
import SplineLineChart from "../Examples/Charts2D/BasicChartTypes/SplineLineChart";
import SplineMountainChart from "../Examples/Charts2D/BasicChartTypes/SplineMountainChart";
import SplineBandSeriesChart from "../Examples/Charts2D/BasicChartTypes/SplineBandSeriesChart";
import DragHorizontalThreshold from "../Examples/Charts2D/ChartAnnotations/DragHorizontalThreshold";
import UsingMetaData from "../Examples/Charts2D/TooltipsAndHittest/MetaData";
import ChartFromJSON from "../Examples/BuilderApi/ChartFromJSON";
import BuilderSharedData from "../Examples/BuilderApi/SharedData";
import BuilderCustomTypes from "../Examples/BuilderApi/CustomTypes";
import BuilderSimpleChart from "../Examples/BuilderApi/SimpleChart";
import BuilderFullChart from "../Examples/BuilderApi/FullChart";
import MultiLineLabels from "../Examples/Charts2D/AxisLabelCustomization/MultiLineLabels";
import RotatedLabels from "../Examples/Charts2D/AxisLabelCustomization/RotatedLabels";
import ImageLabels from "../Examples/Charts2D/AxisLabelCustomization/ImageLabels";
import PercentageChange from "../Examples/Charts2D/Filters/PercentageChange";
import TrendMARatio from "../Examples/Charts2D/Filters/TrendMARatio";
import CustomFilters from "../Examples/Charts2D/Filters/CustomFilters";
import DatapointSelection from "../Examples/Charts2D/TooltipsAndHittest/DatapointSelection";
import Overview from "../Examples/Charts2D/ZoomingAndPanning/OverviewModifier";
import ErrorBarsChart from "../Examples/Charts2D/BasicChartTypes/ErrorBarsChart";
import NonUniformHeatmapChart from "../Examples/Charts2D/BasicChartTypes/NonUniformHeatmapChart";
import FeatureAxisTypes from "../Examples/FeaturedApps/FeatureDemos/AxisTypes";
import SubChartStockCharts from "../Examples/Charts2D/CreateStockCharts/SubChartStockCharts";
import FeatureAxisLayout from "../Examples/FeaturedApps/FeatureDemos/AxisLayout";
import RealtimeBigDataShowcase from "../Examples/FeaturedApps/ShowCases/RealtimeBigData";
import OilAndGasDashboardShowcase from "../Examples/FeaturedApps/ShowCases/OilAndGasDashboard";

export type TMenuItem = {
    item: {
        id: string;
        name: string;
    };
    submenu: TExamplePage[];
};

export const MENU_ITEMS_FEATURED_APPS_ID = "MENU_ITEMS_FEATURED_APPS_ID";
export const MENU_ITEMS_FEATURED_APPS: TMenuItem[] = [
    {
        item: { id: "featuredApps_performanceDemos", name: "Performance Demos" },
        submenu: [
            EXAMPLES_PAGES.featuredApps_performanceDemos_RealtimePerformanceDemo,
            EXAMPLES_PAGES.featuredApps_performanceDemos_Load500By500,
            EXAMPLES_PAGES.featuredApps_performanceDemos_LoadOneMillionPoints,
            EXAMPLES_PAGES.featuredApps_performanceDemos_RealtimeGhostedTraces,
            EXAMPLES_PAGES.featuredApps_scientificCharts_AudioAnalyzerDemo,
            EXAMPLES_PAGES.featuredApps_showcases_realtimebigdata,
        ]
    },
    {
        item: { id: "featuredApps_scientificCharts", name: "Scientific & Medical Charts" },
        submenu: [
            EXAMPLES_PAGES.featuredApps_medicalCharts_VitalSignsMonitorDemo,
            EXAMPLES_PAGES.chart2D_modifyAxisBehavior_LogarithmicAxis,
            EXAMPLES_PAGES.featuredApps_scientificCharts_Lidar3DPointCloudDemo,
            EXAMPLES_PAGES.chart2D_modifyAxisBehavior_VerticallyStackedAxes,
            EXAMPLES_PAGES.featuredApps_scientificCharts_AudioAnalyzerDemo,
        ]
    },
    {
        item: { id: "featuredApps_financialCharts", name: "Financial Charts" },
        submenu: [
            EXAMPLES_PAGES.chart2D_basicCharts_CandlestickChart,
            EXAMPLES_PAGES.chart2D_createStockCharts_RealtimeTickingStockCharts,
            EXAMPLES_PAGES.chart2D_createStockCharts_SubchartStockCharts,
            EXAMPLES_PAGES.featuredApps_scientificCharts_TenorCurvesDemo,
            EXAMPLES_PAGES.chart2D_createStockCharts_MultiPaneStockCharts,
        ]
    },
];

export const MENU_ITEMS_2D_ID = "MENU_ITEMS_2D_ID";
export const MENU_ITEMS_2D: TMenuItem[] = [
    {
        item: { id: "chart2D_basicCharts", name: "JavaScript Chart Types" },
        submenu: [
            EXAMPLES_PAGES.chart2D_basicCharts_LineChart,
            EXAMPLES_PAGES.chart2D_basicCharts_SplineLineChart,
            EXAMPLES_PAGES.chart2D_basicCharts_DigitalLineChart,
            EXAMPLES_PAGES.chart2D_basicCharts_BandSeriesChart,
            EXAMPLES_PAGES.chart2D_basicCharts_SplineBandChart,
            EXAMPLES_PAGES.chart2D_basicCharts_DigitalBandSeriesChart,
            EXAMPLES_PAGES.chart2D_basicCharts_BubbleChart,
            EXAMPLES_PAGES.chart2D_basicCharts_CandlestickChart,
            EXAMPLES_PAGES.chart2D_basicCharts_ColumnChart,
            EXAMPLES_PAGES.chart2D_basicCharts_ErrorBarsChart,
            EXAMPLES_PAGES.chart2D_basicCharts_ImpulseChart,
            EXAMPLES_PAGES.chart2D_basicCharts_FanChart,
            EXAMPLES_PAGES.chart2D_basicCharts_HeatmapChart,
            EXAMPLES_PAGES.chart2D_basicCharts_NonUniformHeatmapChart,
            EXAMPLES_PAGES.chart2D_basicCharts_ContourChart,
            EXAMPLES_PAGES.chart2D_basicCharts_MountainChart,
            EXAMPLES_PAGES.chart2D_basicCharts_SplineMountainChart,
            EXAMPLES_PAGES.chart2D_basicCharts_DigitalMountainChart,
            EXAMPLES_PAGES.chart2D_basicCharts_RealtimeMountainChart,
            EXAMPLES_PAGES.chart2D_basicCharts_ScatterChart,
            EXAMPLES_PAGES.chart2D_basicCharts_StackedColumnChart,
            EXAMPLES_PAGES.chart2D_basicCharts_StackedColumnSideBySide,
            EXAMPLES_PAGES.chart2D_basicCharts_StackedMountainChart,
            EXAMPLES_PAGES.chart2D_basicCharts_PieChart,
            EXAMPLES_PAGES.chart2D_basicCharts_DonutChart,
        ]
    },
    {
        item: { id: "chart2D_chartAnnotations", name: "Chart Annotations" },
        submenu: [
            EXAMPLES_PAGES.chart2D_chartAnnotations_AnnotationsAreEasy,
            EXAMPLES_PAGES.chart2D_stylingAndTheming_PerPointColoring,
            EXAMPLES_PAGES.chart2D_chartAnnotations_TradeMarkers,
            EXAMPLES_PAGES.chart2D_chartAnnotations_DragHorizontalThreshold,
            EXAMPLES_PAGES.chart2D_chartAnnotations_EditableAnntations,
        ]
    },
    {
        item: { id: "chart2D_legends", name: "Chart Legends" },
        submenu: [EXAMPLES_PAGES.chart2D_legends_ChartLegendsAPI]
    },
    {
        item: { id: "chart2D_modifyAxisBehavior", name: "Chart Axis APIs" },
        submenu: [
            EXAMPLES_PAGES.chart2D_modifyAxisBehavior_MultipleXAxes,
            EXAMPLES_PAGES.chart2D_modifyAxisBehavior_SecondaryYAxes,
            EXAMPLES_PAGES.chart2D_modifyAxisBehavior_VerticalCharts,
            EXAMPLES_PAGES.chart2D_modifyAxisBehavior_CentralAxes,
            EXAMPLES_PAGES.chart2D_modifyAxisBehavior_VerticallyStackedAxes,
            EXAMPLES_PAGES.chart2D_modifyAxisBehavior_LogarithmicAxis,
            EXAMPLES_PAGES.chart2D_modifyAxisBehavior_DrawBehindAxes,
            EXAMPLES_PAGES.featuredApps_featureDemos_axisTypes,
            EXAMPLES_PAGES.featuredApps_featureDemos_axisLayout,
        ]
    },
    {
        item: { id: "chart2D_axisLabelCustomization", name: "Axis Label Customization" },
        submenu: [
            EXAMPLES_PAGES.chart2D_axisLabelCustomization_MultiLineLabels,
            EXAMPLES_PAGES.chart2D_axisLabelCustomization_ImageLabels,
            EXAMPLES_PAGES.chart2D_axisLabelCustomization_RotatedLabels
        ]
    },
    {
        item: { id: "chart2D_stylingAndTheming", name: "Styling and Theming" },
        submenu: [
            EXAMPLES_PAGES.chart2D_stylingAndTheming_TransparentBackground,
            EXAMPLES_PAGES.chart2D_stylingAndTheming_StylingInCode,
            EXAMPLES_PAGES.chart2D_stylingAndTheming_UsingThemeManager,
            EXAMPLES_PAGES.chart2D_stylingAndTheming_PerPointColoring,
            EXAMPLES_PAGES.chart2D_stylingAndTheming_UsePointMarkers,
            EXAMPLES_PAGES.chart2D_stylingAndTheming_DashedLineStyling,
        ]
    },
    {
        item: { id: "chart2D_tooltipsAndHittest", name: "Tooltips and Hit-Test" },
        submenu: [
            EXAMPLES_PAGES.chart2D_tooltipsAndHittest_HitTestApi,
            EXAMPLES_PAGES.chart2D_tooltipsAndHittest_UsingRolloverModifierTooltips,
            EXAMPLES_PAGES.chart2D_tooltipsAndHittest_UsingCursorModifierTooltips,
            EXAMPLES_PAGES.chart2D_tooltipsAndHittest_MetaData,
            EXAMPLES_PAGES.chart2D_tooltipsAndHittest_SeriesSelection,
            EXAMPLES_PAGES.chart2D_tooltipsAndHittest_DataPointSelection,
        ]
    },
    {
        item: { id: "chart2D_zoomingAndPanning", name: "Zoom and Pan a Chart" },
        submenu: [
            EXAMPLES_PAGES.chart2D_modifyAxisBehavior_MultipleXAxes,
            EXAMPLES_PAGES.chart2D_modifyAxisBehavior_SecondaryYAxes,
            EXAMPLES_PAGES.chart2D_zoomAndPanAChart_RealtimeZoomPan,
            EXAMPLES_PAGES.chart2D_zoomAndPanAChart_MultipleChartModifiers,
            EXAMPLES_PAGES.chart2D_zoomAndPanAChart_Overview
        ]
    },
    {
        item: { id: "chart2D_filters", name: "Transforming Data with Filters" },
        submenu: [
            EXAMPLES_PAGES.chart2D_filters_TrendMARatio,
            EXAMPLES_PAGES.chart2D_filters_CustomFilters,
            EXAMPLES_PAGES.chart2D_filters_PercentageChange,
        ]
    },
    {
        item: { id: "animationApi", name: "Animation API" },
        submenu: [
            EXAMPLES_PAGES.chart2D_Animations_DataAnimation,
            EXAMPLES_PAGES.chart2D_Animations_StyleAnimation,
            EXAMPLES_PAGES.chart2D_Animations_StartupAnimation,
            EXAMPLES_PAGES.chart2D_Animations_GenericAnimation
        ]
<<<<<<< HEAD
    },
    {
        item: { id: "builderApi", name: "Builder (JSON / JS Objects) API" },
=======
    }
];

export const MENU_ITEMS_3D_ID = "MENU_ITEMS_3D_ID";
export const MENU_ITEMS_3D: TMenuItem[] = [
    {
        item: { id: "chart3D_Basic3DChartTypes", name: "JavaScript 3D Chart Types" },
        submenu: [
            EXAMPLES_PAGES.chart3D_basic3DChartTypes_Bubble3DChart,
            EXAMPLES_PAGES.chart3D_basic3DChartTypes_SurfaceMesh3DChart
        ]
    }
];

export const MENU_ITEMS_FEATURED_APPS_ID = "MENU_ITEMS_FEATURED_APPS_ID";
export const MENU_ITEMS_FEATURED_APPS: TMenuItem[] = [
    {
        item: { id: "featuredApps_performanceDemos", name: "Performance Demos" },
        submenu: [
            EXAMPLES_PAGES.featuredApps_performanceDemos_Load500By500,
            EXAMPLES_PAGES.featuredApps_performanceDemos_LoadOneMillionPoints,
            EXAMPLES_PAGES.featuredApps_performanceDemos_RealtimePerformanceDemo,
            EXAMPLES_PAGES.featuredApps_performanceDemos_RealtimeGhostedTraces
        ]
    },
    {
        item: { id: "featuredApps_scientificCharts", name: "Scientific Charts" },
        submenu: [
            EXAMPLES_PAGES.featuredApps_scientificCharts_AudioAnalyzerDemo,
            EXAMPLES_PAGES.featuredApps_scientificCharts_Lidar3DPointCloudDemo,
            EXAMPLES_PAGES.featuredApps_scientificCharts_TenorCurvesDemo
        ]
    },
    {
        item: { id: "featuredApps_medicalCharts", name: "Medical Charts" },
        submenu: [EXAMPLES_PAGES.featuredApps_medicalCharts_VitalSignsMonitorDemo]
    },
    {
        item: { id: "featuredApps_Showcases", name: "Showcases" },
        submenu: [
            EXAMPLES_PAGES.featuredApps_showcases_oilandgasdashboard,
            EXAMPLES_PAGES.featuredApps_showcases_realtimebigdata,
        ]
    },
    {
        item: { id: "featuredApps_featureDemos", name: "Feature Demos" },
        submenu: [
            EXAMPLES_PAGES.featuredApps_featureDemos_axisTypes,
            EXAMPLES_PAGES.featuredApps_featureDemos_axisLayout
        ]
    },
];

export const MENU_ITEMS_WHATSNEW_ID = "MENU_ITEMS_WHATSNEW_ID";
export const MENU_ITEMS_WHATSNEW: TMenuItem[] = [
    {
        item: { id: "builderApi", name: "Builder API" },
>>>>>>> 6f41d357
        submenu: [
            EXAMPLES_PAGES.builderApi_simplechart,
            EXAMPLES_PAGES.builderApi_fullchart,
            EXAMPLES_PAGES.builderApi_chartFromJSON,
            EXAMPLES_PAGES.builderApi_SharedData,
            EXAMPLES_PAGES.builderApi_CustomTypes
        ]
    },
];

export const MENU_ITEMS_3D_ID = "MENU_ITEMS_3D_ID";
export const MENU_ITEMS_3D: TMenuItem[] = [
    {
        item: { id: "chart3D_Basic3DChartTypes", name: "JavaScript 3D Chart Types" },
        submenu: [
            EXAMPLES_PAGES.chart3D_basic3DChartTypes_Bubble3DChart,
            EXAMPLES_PAGES.chart3D_basic3DChartTypes_SurfaceMesh3DChart,
            EXAMPLES_PAGES.featuredApps_scientificCharts_Lidar3DPointCloudDemo,
            EXAMPLES_PAGES.featuredApps_scientificCharts_TenorCurvesDemo,
        ]
    }
];

export const ALL_MENU_ITEMS = [...MENU_ITEMS_FEATURED_APPS, ...MENU_ITEMS_2D, ...MENU_ITEMS_3D];

export const getParentMenuIds = (exampleId: string): string[] => {
    const getSubmenuLevelIds = (menuItemsArr: TMenuItem[], id: string): string[] => {
        const res: string[] = [];
        menuItemsArr.forEach(item => {
            item.submenu.forEach(subItem => {
                if (subItem.id === id) {
                    res.push(item.item.id);
                }
            });
        });
        return res;
    };

    const resMenuLevel: string[] = [];

    const resSubmenuLevel2D = getSubmenuLevelIds(MENU_ITEMS_2D, exampleId);
    if (resSubmenuLevel2D.length > 0) {
        resMenuLevel.push(MENU_ITEMS_2D_ID);
    }

    const resSubmenuLevel3D = getSubmenuLevelIds(MENU_ITEMS_3D, exampleId);
    if (resSubmenuLevel3D.length > 0) {
        resMenuLevel.push(MENU_ITEMS_3D_ID);
    }

    const resSubmenuLevelFeaturedApps = getSubmenuLevelIds(MENU_ITEMS_FEATURED_APPS, exampleId);
    if (resSubmenuLevelFeaturedApps.length > 0) {
        resMenuLevel.push(MENU_ITEMS_FEATURED_APPS_ID);
    }

    return [
        ...resMenuLevel,
        ...resSubmenuLevel2D,
        ...resSubmenuLevel3D,
        ...resSubmenuLevelFeaturedApps,
    ];
};

export const getExampleComponent = (exampleId: string): (() => JSX.Element) => {
    switch (exampleId) {
        case EXAMPLES_PAGES.chart2D_Animations_DataAnimation.id:
            return DataAnimation;
        case EXAMPLES_PAGES.chart2D_Animations_StyleAnimation.id:
            return StyleAnimation;
        case EXAMPLES_PAGES.chart2D_Animations_StartupAnimation.id:
            return StartupAnimation;
        case EXAMPLES_PAGES.chart2D_Animations_GenericAnimation.id:
            return GenericAnimations;
        case EXAMPLES_PAGES.chart2D_basicCharts_BandSeriesChart.id:
            return BandSeriesChart;
        case EXAMPLES_PAGES.chart2D_basicCharts_SplineBandChart.id:
            return SplineBandSeriesChart;
        case EXAMPLES_PAGES.chart2D_basicCharts_DigitalBandSeriesChart.id:
            return DigitalBandSeriesChart;
        case EXAMPLES_PAGES.chart2D_basicCharts_FanChart.id:
            return FanChart;
        case EXAMPLES_PAGES.chart2D_basicCharts_BubbleChart.id:
            return BubbleChart;
        case EXAMPLES_PAGES.chart2D_basicCharts_CandlestickChart.id:
            return CandlestickChart;
        case EXAMPLES_PAGES.chart2D_basicCharts_OhlcChart.id:
            return OhlcChart;
        case EXAMPLES_PAGES.chart2D_basicCharts_ColumnChart.id:
            return ColumnChart;
        case EXAMPLES_PAGES.chart2D_basicCharts_ErrorBarsChart.id:
            return ErrorBarsChart;
        case EXAMPLES_PAGES.chart2D_basicCharts_ImpulseChart.id:
            return ImpulseChart;
        case EXAMPLES_PAGES.chart2D_basicCharts_HeatmapChart.id:
            return HeatmapChart;
        case EXAMPLES_PAGES.chart2D_basicCharts_NonUniformHeatmapChart.id:
            return NonUniformHeatmapChart;
        case EXAMPLES_PAGES.chart2D_basicCharts_ContourChart.id:
            return ContourChart;
        case EXAMPLES_PAGES.chart2D_basicCharts_LineChart.id:
            return LineChart;
        case EXAMPLES_PAGES.chart2D_basicCharts_SplineLineChart.id:
            return SplineLineChart;
        case EXAMPLES_PAGES.chart2D_basicCharts_DigitalLineChart.id:
            return DigitalLineChart;
        case EXAMPLES_PAGES.chart2D_basicCharts_MountainChart.id:
            return MountainChart;
        case EXAMPLES_PAGES.chart2D_basicCharts_SplineMountainChart.id:
            return SplineMountainChart;
        case EXAMPLES_PAGES.chart2D_basicCharts_DigitalMountainChart.id:
            return DigitalMountainChart;
        case EXAMPLES_PAGES.chart2D_basicCharts_RealtimeMountainChart.id:
            return RealtimeMountainChart;
        case EXAMPLES_PAGES.chart2D_basicCharts_ScatterChart.id:
            return ScatterChart;
        case EXAMPLES_PAGES.chart2D_basicCharts_DonutChart.id:
            return DonutChart;
        case EXAMPLES_PAGES.chart2D_basicCharts_PieChart.id:
            return PieChart;
        case EXAMPLES_PAGES.chart2D_chartAnnotations_AnnotationsAreEasy.id:
            return AnnotationsAreEasy;
        case EXAMPLES_PAGES.chart2D_chartAnnotations_EditableAnntations.id:
            return EditableAnnotaions;
        case EXAMPLES_PAGES.chart2D_chartAnnotations_TradeMarkers.id:
            return TradeMarkers;
        case EXAMPLES_PAGES.chart2D_chartAnnotations_DragHorizontalThreshold.id:
            return DragHorizontalThreshold;
        case EXAMPLES_PAGES.featuredApps_performanceDemos_RealtimeGhostedTraces.id:
            return RealtimeGhostedTraces;
        case EXAMPLES_PAGES.chart2D_createStockCharts_MultiPaneStockCharts.id:
            return MultiPaneStockCharts;
        case EXAMPLES_PAGES.chart2D_createStockCharts_RealtimeTickingStockCharts.id:
            return RealtimeTickingStockCharts;
        case EXAMPLES_PAGES.chart2D_createStockCharts_SubchartStockCharts.id:
            return SubChartStockCharts;
        case EXAMPLES_PAGES.chart2D_legends_ChartLegendsAPI.id:
            return ChartLegendsAPI;
        case EXAMPLES_PAGES.chart2D_modifyAxisBehavior_MultipleXAxes.id:
            return MultipleXAxes;
        case EXAMPLES_PAGES.chart2D_modifyAxisBehavior_SecondaryYAxes.id:
            return SecondaryYAxes;
        case EXAMPLES_PAGES.chart2D_modifyAxisBehavior_VerticalCharts.id:
            return VerticalCharts;
        case EXAMPLES_PAGES.chart2D_modifyAxisBehavior_CentralAxes.id:
            return CentralAxes;
        case EXAMPLES_PAGES.chart2D_modifyAxisBehavior_VerticallyStackedAxes.id:
            return VerticallyStackedAxes;
        case EXAMPLES_PAGES.chart2D_modifyAxisBehavior_LogarithmicAxis.id:
            return LogarithmicAxisExample;
        case EXAMPLES_PAGES.chart2D_modifyAxisBehavior_DrawBehindAxes.id:
            return DrawBehindAxes;
        case EXAMPLES_PAGES.chart2D_basicCharts_StackedColumnChart.id:
            return StackedColumnChart;
        case EXAMPLES_PAGES.chart2D_basicCharts_StackedColumnSideBySide.id:
            return StackedColumnSideBySide;
        case EXAMPLES_PAGES.chart2D_basicCharts_StackedMountainChart.id:
            return StackedMountainChart;
        case EXAMPLES_PAGES.chart2D_stylingAndTheming_UsePointMarkers.id:
            return UsePointMarkers;
        case EXAMPLES_PAGES.chart2D_stylingAndTheming_UsingThemeManager.id:
            return UsingThemeManager;
        case EXAMPLES_PAGES.chart2D_stylingAndTheming_CustomTheme.id:
            return CustomTheme;
        case EXAMPLES_PAGES.chart2D_stylingAndTheming_StylingInCode.id:
            return StylingInCode;
        case EXAMPLES_PAGES.chart2D_stylingAndTheming_PerPointColoring.id:
            return PerPointColoring;
        case EXAMPLES_PAGES.chart2D_stylingAndTheming_DashedLineStyling.id:
            return DashedLineStyling;
        case EXAMPLES_PAGES.chart2D_stylingAndTheming_TransparentBackground.id:
            return TransparentBackground;
        case EXAMPLES_PAGES.chart2D_tooltipsAndHittest_HitTestApi.id:
            return HitTestAPI;
        case EXAMPLES_PAGES.chart2D_tooltipsAndHittest_UsingRolloverModifierTooltips.id:
            return UsingRolloverModifierTooltips;
        case EXAMPLES_PAGES.chart2D_tooltipsAndHittest_SeriesSelection.id:
            return SeriesSelection;
        case EXAMPLES_PAGES.chart2D_tooltipsAndHittest_UsingCursorModifierTooltips.id:
            return UsingCursorModifierTooltips;
        case EXAMPLES_PAGES.chart2D_tooltipsAndHittest_MetaData.id:
            return UsingMetaData;
        case EXAMPLES_PAGES.chart2D_tooltipsAndHittest_DataPointSelection.id:
            return DatapointSelection;
        case EXAMPLES_PAGES.chart2D_zoomAndPanAChart_DragAxisToScale.id:
            return DragAxisToScale;
        case EXAMPLES_PAGES.chart2D_zoomAndPanAChart_RealtimeZoomPan.id:
            return RealtimeZoomPan;
        case EXAMPLES_PAGES.chart2D_zoomAndPanAChart_MultipleChartModifiers.id:
            return MultipleZoomPanModifiers;
        case EXAMPLES_PAGES.chart2D_zoomAndPanAChart_Overview.id:
            return Overview;
        case EXAMPLES_PAGES.chart2D_axisLabelCustomization_MultiLineLabels.id:
            return MultiLineLabels;
        case EXAMPLES_PAGES.chart2D_axisLabelCustomization_RotatedLabels.id:
            return RotatedLabels;
        case EXAMPLES_PAGES.chart2D_axisLabelCustomization_ImageLabels.id:
            return ImageLabels;
        case EXAMPLES_PAGES.chart3D_basic3DChartTypes_Bubble3DChart.id:
            return Bubble3DChart;
        case EXAMPLES_PAGES.chart3D_basic3DChartTypes_SurfaceMesh3DChart.id:
            return SurfaceMesh3DChart;
        case EXAMPLES_PAGES.featuredApps_performanceDemos_Load500By500.id:
            return Load500By500;
        case EXAMPLES_PAGES.featuredApps_performanceDemos_RealtimePerformanceDemo.id:
            return RealtimePerformanceDemo;
        case EXAMPLES_PAGES.featuredApps_performanceDemos_LoadOneMillionPoints.id:
            return Load1MillionPointsChart;
        case EXAMPLES_PAGES.featuredApps_medicalCharts_VitalSignsMonitorDemo.id:
            return VitalSignsMonitorDemo;
        case EXAMPLES_PAGES.featuredApps_scientificCharts_Lidar3DPointCloudDemo.id:
            return LiDAR3DPointCloudDemo;
        case EXAMPLES_PAGES.featuredApps_scientificCharts_AudioAnalyzerDemo.id:
            return AudioAnalyzer;
        case EXAMPLES_PAGES.featuredApps_scientificCharts_TenorCurvesDemo.id:
            return TenorCurves3DChart;
        case EXAMPLES_PAGES.featuredApps_featureDemos_axisTypes.id:
            return FeatureAxisTypes;
        case EXAMPLES_PAGES.featuredApps_featureDemos_axisLayout.id:
            return FeatureAxisLayout;
        case EXAMPLES_PAGES.featuredApps_showcases_realtimebigdata.id:
            return RealtimeBigDataShowcase;
        case EXAMPLES_PAGES.featuredApps_showcases_oilandgasdashboard.id:
            return OilAndGasDashboardShowcase;
        case EXAMPLES_PAGES.builderApi_simplechart.id:
            return BuilderSimpleChart;
        case EXAMPLES_PAGES.builderApi_fullchart.id:
            return BuilderFullChart;
        case EXAMPLES_PAGES.builderApi_chartFromJSON.id:
            return ChartFromJSON;
        case EXAMPLES_PAGES.builderApi_SharedData.id:
            return BuilderSharedData;
        case EXAMPLES_PAGES.builderApi_CustomTypes.id:
            return BuilderCustomTypes;
        case EXAMPLES_PAGES.chart2D_filters_PercentageChange.id:
            return PercentageChange;
        case EXAMPLES_PAGES.chart2D_filters_TrendMARatio.id:
            return TrendMARatio;
        case EXAMPLES_PAGES.chart2D_filters_CustomFilters.id:
            return CustomFilters;
        default:
            throw new Error("Ensure you update examples.ts getExampleComponent() to return an example");
    }
};<|MERGE_RESOLUTION|>--- conflicted
+++ resolved
@@ -128,6 +128,7 @@
             EXAMPLES_PAGES.featuredApps_scientificCharts_Lidar3DPointCloudDemo,
             EXAMPLES_PAGES.chart2D_modifyAxisBehavior_VerticallyStackedAxes,
             EXAMPLES_PAGES.featuredApps_scientificCharts_AudioAnalyzerDemo,
+            EXAMPLES_PAGES.featuredApps_showcases_oilandgasdashboard,
         ]
     },
     {
@@ -258,69 +259,9 @@
             EXAMPLES_PAGES.chart2D_Animations_StartupAnimation,
             EXAMPLES_PAGES.chart2D_Animations_GenericAnimation
         ]
-<<<<<<< HEAD
     },
     {
         item: { id: "builderApi", name: "Builder (JSON / JS Objects) API" },
-=======
-    }
-];
-
-export const MENU_ITEMS_3D_ID = "MENU_ITEMS_3D_ID";
-export const MENU_ITEMS_3D: TMenuItem[] = [
-    {
-        item: { id: "chart3D_Basic3DChartTypes", name: "JavaScript 3D Chart Types" },
-        submenu: [
-            EXAMPLES_PAGES.chart3D_basic3DChartTypes_Bubble3DChart,
-            EXAMPLES_PAGES.chart3D_basic3DChartTypes_SurfaceMesh3DChart
-        ]
-    }
-];
-
-export const MENU_ITEMS_FEATURED_APPS_ID = "MENU_ITEMS_FEATURED_APPS_ID";
-export const MENU_ITEMS_FEATURED_APPS: TMenuItem[] = [
-    {
-        item: { id: "featuredApps_performanceDemos", name: "Performance Demos" },
-        submenu: [
-            EXAMPLES_PAGES.featuredApps_performanceDemos_Load500By500,
-            EXAMPLES_PAGES.featuredApps_performanceDemos_LoadOneMillionPoints,
-            EXAMPLES_PAGES.featuredApps_performanceDemos_RealtimePerformanceDemo,
-            EXAMPLES_PAGES.featuredApps_performanceDemos_RealtimeGhostedTraces
-        ]
-    },
-    {
-        item: { id: "featuredApps_scientificCharts", name: "Scientific Charts" },
-        submenu: [
-            EXAMPLES_PAGES.featuredApps_scientificCharts_AudioAnalyzerDemo,
-            EXAMPLES_PAGES.featuredApps_scientificCharts_Lidar3DPointCloudDemo,
-            EXAMPLES_PAGES.featuredApps_scientificCharts_TenorCurvesDemo
-        ]
-    },
-    {
-        item: { id: "featuredApps_medicalCharts", name: "Medical Charts" },
-        submenu: [EXAMPLES_PAGES.featuredApps_medicalCharts_VitalSignsMonitorDemo]
-    },
-    {
-        item: { id: "featuredApps_Showcases", name: "Showcases" },
-        submenu: [
-            EXAMPLES_PAGES.featuredApps_showcases_oilandgasdashboard,
-            EXAMPLES_PAGES.featuredApps_showcases_realtimebigdata,
-        ]
-    },
-    {
-        item: { id: "featuredApps_featureDemos", name: "Feature Demos" },
-        submenu: [
-            EXAMPLES_PAGES.featuredApps_featureDemos_axisTypes,
-            EXAMPLES_PAGES.featuredApps_featureDemos_axisLayout
-        ]
-    },
-];
-
-export const MENU_ITEMS_WHATSNEW_ID = "MENU_ITEMS_WHATSNEW_ID";
-export const MENU_ITEMS_WHATSNEW: TMenuItem[] = [
-    {
-        item: { id: "builderApi", name: "Builder API" },
->>>>>>> 6f41d357
         submenu: [
             EXAMPLES_PAGES.builderApi_simplechart,
             EXAMPLES_PAGES.builderApi_fullchart,
