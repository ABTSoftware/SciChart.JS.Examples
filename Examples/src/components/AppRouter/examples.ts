import BandSeriesChart from "../Examples/Charts2D/BasicChartTypes/BandSeriesChart";
import DigitalBandSeriesChart from "../Examples/Charts2D/BasicChartTypes/DigitalBandSeriesChart";
import FanChart from "../Examples/Charts2D/BasicChartTypes/FanChart";
import BubbleChart from "../Examples/Charts2D/BasicChartTypes/BubbleChart";
import CandlestickChart from "../Examples/Charts2D/BasicChartTypes/CandlestickChart";
import OhlcChart from "../Examples/Charts2D/BasicChartTypes/OhlcChart";
import ColumnChart from "../Examples/Charts2D/BasicChartTypes/ColumnChart";
import ImpulseChart from "../Examples/Charts2D/BasicChartTypes/ImpulseChart";
import HeatmapChart from "../Examples/Charts2D/BasicChartTypes/HeatmapChart";
import ContourChart from "../Examples/Charts2D/BasicChartTypes/ContoursChart";
import LineChart from "../Examples/Charts2D/BasicChartTypes/LineChart";
import DigitalLineChart from "../Examples/Charts2D/BasicChartTypes/DigitalLineChart";
import MountainChart from "../Examples/Charts2D/BasicChartTypes/MountainChart";
import DigitalMountainChart from "../Examples/Charts2D/BasicChartTypes/DigitalMountainChart";
import ScatterChart from "../Examples/Charts2D/BasicChartTypes/ScatterChart";
import StackedColumnChart from "../Examples/Charts2D/BasicChartTypes/StackedColumnChart";
import StackedColumnSideBySide from "../Examples/Charts2D/BasicChartTypes/StackedColumnSideBySide";
import StackedMountainChart from "../Examples/Charts2D/BasicChartTypes/StackedMountainChart";
import DonutChart from "../Examples/Charts2D/BasicChartTypes/DonutChart";
import PieChart from "../Examples/Charts2D/BasicChartTypes/PieChart";
import RealtimeMountainChart from "../Examples/Charts2D/BasicChartTypes/RealTimeMountainChart";

import DataAnimation from "../Examples/Charts2D/Animations/DataAnimation";
import StyleAnimation from "../Examples/Charts2D/Animations/StyleAnimation";
import StartupAnimation from "../Examples/Charts2D/Animations/StartupAnimation";
import GenericAnimations from "../Examples/Charts2D/Animations/GenericAnimation";

import AnnotationsAreEasy from "../Examples/Charts2D/ChartAnnotations/AnnotationsAreEasy";
import AnnotationLayers from "../Examples/Charts2D/ChartAnnotations/AnnotationLayers";
import EditableAnnotaions from "../Examples/Charts2D/ChartAnnotations/EditableAnnotations";
import TradeMarkers from "../Examples/Charts2D/ChartAnnotations/TradeMarkers";

import RealtimeGhostedTraces from "../Examples/FeaturedApps/PerformanceDemos/RealtimeGhostedTraces";

import MultiPaneStockCharts from "../Examples/Charts2D/CreateStockCharts/MultiPaneStockCharts";
import RealtimeTickingStockCharts from "../Examples/Charts2D/CreateStockCharts/RealtimeTickingStockCharts";

import ChartLegendsAPI from "../Examples/Charts2D/Legends/ChartLegendsAPI";

import MultipleXAxes from "../Examples/Charts2D/ModifyAxisBehavior/MultipleXAxes";
import SecondaryYAxes from "../Examples/Charts2D/ModifyAxisBehavior/SecondaryYAxes";
import VerticalCharts from "../Examples/Charts2D/ModifyAxisBehavior/VerticalCharts";
import CentralAxes from "../Examples/Charts2D/ModifyAxisBehavior/CentralAxes";
import StaticAxis from "../Examples/Charts2D/ModifyAxisBehavior/StaticAxis";
import VerticallyStackedAxes from "../Examples/Charts2D/ModifyAxisBehavior/VerticallyStackedAxes";
import LogarithmicAxisExample from "../Examples/Charts2D/ModifyAxisBehavior/LogarithmicAxis";
import DrawBehindAxes from "../Examples/Charts2D/ModifyAxisBehavior/DrawBehindAxes";

import UsePointMarkers from "../Examples/Charts2D/StylingAndTheming/UsePointMarkers";
import UsingThemeManager from "../Examples/Charts2D/StylingAndTheming/UsingThemeManager";
import CustomTheme from "../Examples/Charts2D/StylingAndTheming/CreateACustomTheme/";
import StylingInCode from "../Examples/Charts2D/StylingAndTheming/StylingInCode";
import PerPointColoring from "../Examples/Charts2D/StylingAndTheming/PerPointColoring";
import DashedLineStyling from "../Examples/Charts2D/StylingAndTheming/DashedLineStyling";
import TransparentBackground from "../Examples/Charts2D/StylingAndTheming/TransparentBackground";

import HitTestAPI from "../Examples/Charts2D/TooltipsAndHittest/HitTestAPI";
import UsingRolloverModifierTooltips from "../Examples/Charts2D/TooltipsAndHittest/UsingRolloverModifierTooltips";
import SeriesSelection from "../Examples/Charts2D/TooltipsAndHittest/SeriesSelection";
import UsingCursorModifierTooltips from "../Examples/Charts2D/TooltipsAndHittest/UsingCursorModifierTooltips";
import Bubble3DChart from "../Examples/Charts3D/Basic3DChartTypes/Bubble3DChart";

import Load500By500 from "../Examples/FeaturedApps/PerformanceDemos/Load500By500";
import RealtimePerformanceDemo from "../Examples/FeaturedApps/PerformanceDemos/RealtimePerformanceDemo";

import VitalSignsMonitorDemo from "../Examples/FeaturedApps/MedicalCharts/VitalSignsMonitorDemo";
import SurfaceMesh3DChart from "../Examples/Charts3D/Basic3DChartTypes/SurfaceMesh3DChart";
import PointLine3DChart from "../Examples/Charts3D/Basic3DChartTypes/PointLine3DChart";
import LiDAR3DPointCloudDemo from "../Examples/FeaturedApps/ScientificCharts/LiDAR3DPointCloudDemo";

import { EXAMPLES_PAGES, TExamplePage } from "./examplePages";
import AudioAnalyzer from "../Examples/FeaturedApps/ScientificCharts/AudioAnalyzer";
import WaterfallChart from "../Examples/FeaturedApps/ScientificCharts/InteractiveWaterfallChart";
import TenorCurves3DChart from "../Examples/FeaturedApps/ScientificCharts/TenorCurves3D";
import Load1MillionPointsChart from "../Examples/FeaturedApps/PerformanceDemos/Load1MillionPoints";
import DragAxisToScale from "../Examples/Charts2D/ZoomingAndPanning/DragAxisToScale";
import RealtimeZoomPan from "../Examples/Charts2D/ZoomingAndPanning/RealtimeZoomPan";
import MultipleZoomPanModifiers from "../Examples/Charts2D/ZoomingAndPanning/MultipleZoomPanModifiers";
import SplineLineChart from "../Examples/Charts2D/BasicChartTypes/SplineLineChart";
import SplineMountainChart from "../Examples/Charts2D/BasicChartTypes/SplineMountainChart";
import SplineBandSeriesChart from "../Examples/Charts2D/BasicChartTypes/SplineBandSeriesChart";
import DragHorizontalThreshold from "../Examples/Charts2D/ChartAnnotations/DragHorizontalThreshold";
import UsingMetaData from "../Examples/Charts2D/TooltipsAndHittest/MetaData";
import ChartFromJSON from "../Examples/BuilderApi/ChartFromJSON";
import BuilderSharedData from "../Examples/BuilderApi/SharedData";
import BuilderCustomTypes from "../Examples/BuilderApi/CustomTypes";
import BuilderSimpleChart from "../Examples/BuilderApi/SimpleChart";
import BuilderFullChart from "../Examples/BuilderApi/FullChart";
import MultiLineLabels from "../Examples/Charts2D/AxisLabelCustomization/MultiLineLabels";
import RotatedLabels from "../Examples/Charts2D/AxisLabelCustomization/RotatedLabels";
import ImageLabels from "../Examples/Charts2D/AxisLabelCustomization/ImageLabels";
import PercentageChange from "../Examples/Charts2D/Filters/PercentageChange";
import TrendMARatio from "../Examples/Charts2D/Filters/TrendMARatio";
import CustomFilters from "../Examples/Charts2D/Filters/CustomFilters";
import DatapointSelection from "../Examples/Charts2D/TooltipsAndHittest/DatapointSelection";
import Overview from "../Examples/Charts2D/ZoomingAndPanning/OverviewModifier";
import ErrorBarsChart from "../Examples/Charts2D/BasicChartTypes/ErrorBarsChart";
import NonUniformHeatmapChart from "../Examples/Charts2D/BasicChartTypes/NonUniformHeatmapChart";
import FeatureAxisTypes from "../Examples/FeaturedApps/FeatureDemos/AxisTypes";
import SubChartStockCharts from "../Examples/Charts2D/CreateStockCharts/SubChartStockCharts";
import FeatureAxisLayout from "../Examples/FeaturedApps/FeatureDemos/AxisLayout";
import FeatureChartTitle from "../Examples/FeaturedApps/FeatureDemos/ChartTitle";
import SubchartsGrid from "../Examples/FeaturedApps/FeatureDemos/SubChartsAPI";
import RealtimeBigDataShowcase from "../Examples/FeaturedApps/ShowCases/WebsocketBigData";
import OilAndGasDashboardShowcase from "../Examples/FeaturedApps/ShowCases/OilAndGasDashboard";
import DataLabelsExample from "../Examples/Charts2D/StylingAndTheming/DataLabels";
import VirtualizedDataOverview from "../Examples/Charts2D/ZoomingAndPanning/VirtualizedDataWithOverview";
import HeatmapInteractions from "../Examples/FeaturedApps/ShowCases/HeatmapInteractions";
import DepthChart from "../Examples/Charts2D/CreateStockCharts/DepthChart";
import TextChart from "../Examples/Charts2D/BasicChartTypes/TextSeriesChart";
import BackgroundAnnotations from "../Examples/Charts2D/ChartAnnotations/BackgroundAnnotations";
import RealtimeSurfaceMesh3DChart from "../Examples/Charts3D/Basic3DChartTypes/RealtimeSurfaceMesh3DChart";
import DynamicLayout from "../Examples/FeaturedApps/ShowCases/DynamicLayout";
import UsingVerticalSliceModifier from "../Examples/Charts2D/TooltipsAndHittest/UsingVerticalSliceModifier";
import ServerTrafficDashboard from "../Examples/FeaturedApps/ShowCases/ServerTrafficDashboard";
import SyncMultiChart from "../Examples/Charts2D/MultiChart/SyncMultiChart";
import EventMarkers from "../Examples/FeaturedApps/ShowCases/EventMarkers";
<<<<<<< HEAD
import MultiplePointMarkers from "../Examples/Charts2D/StylingAndTheming/MultiplePointMarkers";
=======
import UserAnnotatedStockChart from "../Examples/Charts2D/CreateStockCharts/UserAnnotatedStockChart";
import PopulationPyramid from "../Examples/FeaturedApps/ShowCases/PopulationPyramid";
import SmoothStackedMountainChart from "../Examples/Charts2D/BasicChartTypes/SmoothStackedMountainChart";
>>>>>>> fc540be3

export type TMenuItem = {
    item: {
        id: string;
        name: string;
    };
    submenu: TExamplePage[];
};

export const MENU_ITEMS_FEATURED_APPS_ID = "MENU_ITEMS_FEATURED_APPS_ID";
export const MENU_ITEMS_FEATURED_APPS: TMenuItem[] = [
    {
        item: { id: "featuredApps_performanceDemos", name: "Performance Demos & Showcases" },
        submenu: [
            EXAMPLES_PAGES.featuredApps_performanceDemos_RealtimePerformanceDemo,
            EXAMPLES_PAGES.featuredApps_performanceDemos_Load500By500,
            EXAMPLES_PAGES.featuredApps_performanceDemos_LoadOneMillionPoints,
            EXAMPLES_PAGES.featuredApps_performanceDemos_RealtimeGhostedTraces,
            EXAMPLES_PAGES.featuredApps_scientificCharts_AudioAnalyzerDemo,
            EXAMPLES_PAGES.featuredApps_showcases_oilandgasdashboard,
            EXAMPLES_PAGES.featuredApps_showcases_realtimebigdata,
            EXAMPLES_PAGES.featuredApps_showcases_servertrafficdashboard,
            EXAMPLES_PAGES.featuredApps_showcases_richInteractions,
            EXAMPLES_PAGES.featuredApps_showcases_dynamicLayout,
            EXAMPLES_PAGES.featuredApps_showcases_eventMarkers,
            EXAMPLES_PAGES.featuredApps_showcases_populationPyramid,
        ],
    },
    {
        item: { id: "featuredApps_scientificCharts", name: "Scientific & Medical Charts" },
        submenu: [
            EXAMPLES_PAGES.featuredApps_medicalCharts_VitalSignsMonitorDemo,
            EXAMPLES_PAGES.chart2D_modifyAxisBehavior_LogarithmicAxis,
            EXAMPLES_PAGES.featuredApps_scientificCharts_Lidar3DPointCloudDemo,
            EXAMPLES_PAGES.chart2D_modifyAxisBehavior_VerticallyStackedAxes,
            EXAMPLES_PAGES.featuredApps_scientificCharts_AudioAnalyzerDemo,
            EXAMPLES_PAGES.featuredApps_scientificCharts_WaterfallChartDemo,
        ],
    },
    {
        item: { id: "featuredApps_financialCharts", name: "Financial Charts" },
        submenu: [
            EXAMPLES_PAGES.chart2D_basicCharts_CandlestickChart,
            EXAMPLES_PAGES.chart2D_basicCharts_OhlcChart,
            EXAMPLES_PAGES.chart2D_createStockCharts_RealtimeTickingStockCharts,
            EXAMPLES_PAGES.chart2D_createStockCharts_SubchartStockCharts,
            EXAMPLES_PAGES.featuredApps_scientificCharts_TenorCurvesDemo,
            EXAMPLES_PAGES.chart2D_createStockCharts_MultiPaneStockCharts,
            EXAMPLES_PAGES.chart2D_createStockCharts_DepthChart,
            EXAMPLES_PAGES.chart2D_chartAnnotations_TradeMarkers,
            EXAMPLES_PAGES.chart2D_createStockCharts_SharedChart,
        ],
    },
];

export const MENU_ITEMS_2D_ID = "MENU_ITEMS_2D_ID";
export const MENU_ITEMS_2D: TMenuItem[] = [
    {
        item: { id: "chart2D_basicCharts", name: "JavaScript Chart Types" },
        submenu: [
            EXAMPLES_PAGES.chart2D_basicCharts_LineChart,
            EXAMPLES_PAGES.chart2D_basicCharts_SplineLineChart,
            EXAMPLES_PAGES.chart2D_basicCharts_DigitalLineChart,
            EXAMPLES_PAGES.chart2D_basicCharts_BandSeriesChart,
            EXAMPLES_PAGES.chart2D_basicCharts_SplineBandChart,
            EXAMPLES_PAGES.chart2D_basicCharts_DigitalBandSeriesChart,
            EXAMPLES_PAGES.chart2D_basicCharts_BubbleChart,
            EXAMPLES_PAGES.chart2D_basicCharts_CandlestickChart,
            EXAMPLES_PAGES.chart2D_basicCharts_ColumnChart,
            EXAMPLES_PAGES.featuredApps_showcases_populationPyramid,
            EXAMPLES_PAGES.chart2D_basicCharts_ErrorBarsChart,
            EXAMPLES_PAGES.chart2D_basicCharts_ImpulseChart,
            EXAMPLES_PAGES.chart2D_basicCharts_TextChart,
            EXAMPLES_PAGES.chart2D_basicCharts_FanChart,
            EXAMPLES_PAGES.chart2D_basicCharts_HeatmapChart,
            EXAMPLES_PAGES.chart2D_basicCharts_NonUniformHeatmapChart,
            EXAMPLES_PAGES.chart2D_basicCharts_ContourChart,
            EXAMPLES_PAGES.chart2D_basicCharts_MountainChart,
            EXAMPLES_PAGES.chart2D_basicCharts_SplineMountainChart,
            EXAMPLES_PAGES.chart2D_basicCharts_DigitalMountainChart,
            EXAMPLES_PAGES.chart2D_basicCharts_RealtimeMountainChart,
            EXAMPLES_PAGES.chart2D_basicCharts_ScatterChart,
            EXAMPLES_PAGES.chart2D_basicCharts_StackedColumnChart,
            EXAMPLES_PAGES.chart2D_basicCharts_StackedColumnSideBySide,
            EXAMPLES_PAGES.chart2D_basicCharts_StackedMountainChart,
            EXAMPLES_PAGES.chart2D_basicCharts_SmoothStackedMountainChart,
            EXAMPLES_PAGES.chart2D_basicCharts_PieChart,
            EXAMPLES_PAGES.chart2D_basicCharts_DonutChart,
            EXAMPLES_PAGES.chart2D_chartAnnotations_BackgroundAnnotations,
        ],
    },
    {
        item: { id: "chart2D_chartAnnotations", name: "Chart Annotations" },
        submenu: [
            EXAMPLES_PAGES.chart2D_chartAnnotations_AnnotationsAreEasy,
            EXAMPLES_PAGES.chart2D_stylingAndTheming_PerPointColoring,
            EXAMPLES_PAGES.chart2D_chartAnnotations_TradeMarkers,
            EXAMPLES_PAGES.chart2D_chartAnnotations_DragHorizontalThreshold,
            EXAMPLES_PAGES.chart2D_chartAnnotations_EditableAnntations,
            EXAMPLES_PAGES.chart2D_chartAnnotations_BackgroundAnnotations,
            EXAMPLES_PAGES.chart2D_chartAnnotations_AnnotationLayers,
        ],
    },
    {
        item: { id: "chart2D_legends", name: "Chart Legends" },
        submenu: [EXAMPLES_PAGES.chart2D_legends_ChartLegendsAPI],
    },
    {
        item: { id: "chart2D_modifyAxisBehavior", name: "Chart Axis APIs" },
        submenu: [
            EXAMPLES_PAGES.chart2D_modifyAxisBehavior_MultipleXAxes,
            EXAMPLES_PAGES.chart2D_modifyAxisBehavior_SecondaryYAxes,
            EXAMPLES_PAGES.chart2D_modifyAxisBehavior_VerticalCharts,
            EXAMPLES_PAGES.chart2D_modifyAxisBehavior_CentralAxes,
            EXAMPLES_PAGES.chart2D_modifyAxisBehavior_StaticAxis,
            EXAMPLES_PAGES.chart2D_modifyAxisBehavior_VerticallyStackedAxes,
            EXAMPLES_PAGES.chart2D_modifyAxisBehavior_LogarithmicAxis,
            EXAMPLES_PAGES.chart2D_modifyAxisBehavior_DrawBehindAxes,
            EXAMPLES_PAGES.featuredApps_featureDemos_axisTypes,
            EXAMPLES_PAGES.featuredApps_featureDemos_axisLayout,
        ],
    },
    {
        item: { id: "chart2D_axisLabelCustomization", name: "Axis Label Customization" },
        submenu: [
            EXAMPLES_PAGES.chart2D_axisLabelCustomization_MultiLineLabels,
            EXAMPLES_PAGES.chart2D_axisLabelCustomization_ImageLabels,
            EXAMPLES_PAGES.chart2D_axisLabelCustomization_RotatedLabels,
        ],
    },
    {
        item: { id: "chart2D_stylingAndTheming", name: "Styling and Theming" },
        submenu: [
            EXAMPLES_PAGES.chart2D_stylingAndTheming_TransparentBackground,
            EXAMPLES_PAGES.chart2D_stylingAndTheming_StylingInCode,
            EXAMPLES_PAGES.chart2D_stylingAndTheming_UsingThemeManager,
            EXAMPLES_PAGES.chart2D_stylingAndTheming_CustomTheme,
            EXAMPLES_PAGES.chart2D_stylingAndTheming_PerPointColoring,
            EXAMPLES_PAGES.chart2D_stylingAndTheming_UsePointMarkers,
            EXAMPLES_PAGES.chart2D_stylingAndTheming_DashedLineStyling,
            EXAMPLES_PAGES.chart2D_stylingAndTheming_DataLabels,
<<<<<<< HEAD
            EXAMPLES_PAGES.chart2D_stylingAndTheming_MultiplePointMarkers,
            EXAMPLES_PAGES.featuredApps_featureDemos_chartTitle
        ]
=======
            EXAMPLES_PAGES.featuredApps_featureDemos_chartTitle,
        ],
>>>>>>> fc540be3
    },
    {
        item: { id: "chart2D_tooltipsAndHittest", name: "Tooltips and Hit-Test" },
        submenu: [
            EXAMPLES_PAGES.chart2D_tooltipsAndHittest_HitTestApi,
            EXAMPLES_PAGES.chart2D_tooltipsAndHittest_UsingRolloverModifierTooltips,
            EXAMPLES_PAGES.chart2D_tooltipsAndHittest_UsingCursorModifierTooltips,
            EXAMPLES_PAGES.chart2D_tooltipsAndHittest_VerticalSliceModifier,
            EXAMPLES_PAGES.chart2D_tooltipsAndHittest_MetaData,
            EXAMPLES_PAGES.chart2D_tooltipsAndHittest_SeriesSelection,
            EXAMPLES_PAGES.chart2D_tooltipsAndHittest_DataPointSelection,
        ],
    },
    {
        item: { id: "chart2D_zoomingAndPanning", name: "Zoom and Pan a Chart" },
        submenu: [
            EXAMPLES_PAGES.chart2D_modifyAxisBehavior_MultipleXAxes,
            EXAMPLES_PAGES.chart2D_modifyAxisBehavior_SecondaryYAxes,
            EXAMPLES_PAGES.chart2D_zoomAndPanAChart_DragAxisToScale,
            EXAMPLES_PAGES.chart2D_zoomAndPanAChart_RealtimeZoomPan,
            EXAMPLES_PAGES.chart2D_zoomAndPanAChart_MultipleChartModifiers,
            EXAMPLES_PAGES.chart2D_zoomAndPanAChart_Overview,
            EXAMPLES_PAGES.chart2D_zoomAndPanAChart_VirtualizedDataOverview,
            //EXAMPLES_PAGES.chart2D_zoomAndPanAChart_ZoomHighPrecision,
        ],
    },
    {
        item: { id: "chart2D_filters", name: "Transforming Data with Filters" },
        submenu: [
            EXAMPLES_PAGES.chart2D_filters_TrendMARatio,
            EXAMPLES_PAGES.chart2D_filters_CustomFilters,
            EXAMPLES_PAGES.chart2D_filters_PercentageChange,
        ],
    },
    {
        item: { id: "animationApi", name: "Animation API" },
        submenu: [
            EXAMPLES_PAGES.chart2D_Animations_DataAnimation,
            EXAMPLES_PAGES.chart2D_Animations_StyleAnimation,
            EXAMPLES_PAGES.chart2D_Animations_StartupAnimation,
            EXAMPLES_PAGES.chart2D_Animations_GenericAnimation,
        ],
    },
    {
        item: { id: "builderApi", name: "Builder (JSON / JS Objects) API" },
        submenu: [
            EXAMPLES_PAGES.builderApi_simplechart,
            EXAMPLES_PAGES.builderApi_fullchart,
            EXAMPLES_PAGES.builderApi_chartFromJSON,
            EXAMPLES_PAGES.builderApi_SharedData,
            EXAMPLES_PAGES.builderApi_CustomTypes,
        ],
    },
    {
        item: { id: "subchartsApi", name: "Subcharts API" },
        submenu: [
            EXAMPLES_PAGES.featuredApps_featureDemos_subchartsGrid,
            EXAMPLES_PAGES.featuredApps_showcases_dynamicLayout,
        ],
    },
    {
        item: { id: "multichart", name: "Multiple Charts" },
        submenu: [
            EXAMPLES_PAGES.chart2D_multiChart_syncMultiChart,
            EXAMPLES_PAGES.chart2D_createStockCharts_MultiPaneStockCharts,
            EXAMPLES_PAGES.featuredApps_showcases_servertrafficdashboard,
        ],
    },
];

export const MENU_ITEMS_3D_ID = "MENU_ITEMS_3D_ID";
export const MENU_ITEMS_3D: TMenuItem[] = [
    {
        item: { id: "chart3D_Basic3DChartTypes", name: "JavaScript 3D Chart Types" },
        submenu: [
            EXAMPLES_PAGES.chart3D_basic3DChartTypes_Bubble3DChart,
            EXAMPLES_PAGES.chart3D_basic3DChartTypes_SurfaceMesh3DChart,
            EXAMPLES_PAGES.chart3D_basic3DChartTypes_PointLine3DChart,
            EXAMPLES_PAGES.featuredApps_scientificCharts_Lidar3DPointCloudDemo,
            EXAMPLES_PAGES.featuredApps_scientificCharts_TenorCurvesDemo,
            EXAMPLES_PAGES.chart3D_basic3DChartTypes_RealtimeSurfaceMesh3DChart,
        ],
    },
];

export const ALL_MENU_ITEMS = [...MENU_ITEMS_FEATURED_APPS, ...MENU_ITEMS_2D, ...MENU_ITEMS_3D];

export const getParentMenuIds = (exampleId: string): string[] => {
    const getSubmenuLevelIds = (menuItemsArr: TMenuItem[], id: string): string[] => {
        const res: string[] = [];
        menuItemsArr.forEach((item) => {
            item.submenu.forEach((subItem) => {
                if (subItem.id === id) {
                    res.push(item.item.id);
                }
            });
        });
        return res;
    };

    const resMenuLevel: string[] = [];

    const resSubmenuLevel2D = getSubmenuLevelIds(MENU_ITEMS_2D, exampleId);
    if (resSubmenuLevel2D.length > 0) {
        resMenuLevel.push(MENU_ITEMS_2D_ID);
    }

    const resSubmenuLevel3D = getSubmenuLevelIds(MENU_ITEMS_3D, exampleId);
    if (resSubmenuLevel3D.length > 0) {
        resMenuLevel.push(MENU_ITEMS_3D_ID);
    }

    const resSubmenuLevelFeaturedApps = getSubmenuLevelIds(MENU_ITEMS_FEATURED_APPS, exampleId);
    if (resSubmenuLevelFeaturedApps.length > 0) {
        resMenuLevel.push(MENU_ITEMS_FEATURED_APPS_ID);
    }

    return [...resMenuLevel, ...resSubmenuLevel2D, ...resSubmenuLevel3D, ...resSubmenuLevelFeaturedApps];
};

export const getExampleComponent = (exampleId: string): (() => JSX.Element) => {
    switch (exampleId) {
        case EXAMPLES_PAGES.chart2D_Animations_DataAnimation.id:
            return DataAnimation;
        case EXAMPLES_PAGES.chart2D_Animations_StyleAnimation.id:
            return StyleAnimation;
        case EXAMPLES_PAGES.chart2D_Animations_StartupAnimation.id:
            return StartupAnimation;
        case EXAMPLES_PAGES.chart2D_Animations_GenericAnimation.id:
            return GenericAnimations;
        case EXAMPLES_PAGES.chart2D_basicCharts_BandSeriesChart.id:
            return BandSeriesChart;
        case EXAMPLES_PAGES.chart2D_basicCharts_SplineBandChart.id:
            return SplineBandSeriesChart;
        case EXAMPLES_PAGES.chart2D_basicCharts_DigitalBandSeriesChart.id:
            return DigitalBandSeriesChart;
        case EXAMPLES_PAGES.chart2D_basicCharts_FanChart.id:
            return FanChart;
        case EXAMPLES_PAGES.chart2D_basicCharts_BubbleChart.id:
            return BubbleChart;
        case EXAMPLES_PAGES.chart2D_basicCharts_CandlestickChart.id:
            return CandlestickChart;
        case EXAMPLES_PAGES.chart2D_basicCharts_OhlcChart.id:
            return OhlcChart;
        case EXAMPLES_PAGES.chart2D_basicCharts_ColumnChart.id:
            return ColumnChart;
        case EXAMPLES_PAGES.chart2D_basicCharts_ErrorBarsChart.id:
            return ErrorBarsChart;
        case EXAMPLES_PAGES.chart2D_basicCharts_ImpulseChart.id:
            return ImpulseChart;
        case EXAMPLES_PAGES.chart2D_basicCharts_HeatmapChart.id:
            return HeatmapChart;
        case EXAMPLES_PAGES.chart2D_basicCharts_NonUniformHeatmapChart.id:
            return NonUniformHeatmapChart;
        case EXAMPLES_PAGES.chart2D_basicCharts_ContourChart.id:
            return ContourChart;
        case EXAMPLES_PAGES.chart2D_basicCharts_LineChart.id:
            return LineChart;
        case EXAMPLES_PAGES.chart2D_basicCharts_SplineLineChart.id:
            return SplineLineChart;
        case EXAMPLES_PAGES.chart2D_basicCharts_DigitalLineChart.id:
            return DigitalLineChart;
        case EXAMPLES_PAGES.chart2D_basicCharts_MountainChart.id:
            return MountainChart;
        case EXAMPLES_PAGES.chart2D_basicCharts_SplineMountainChart.id:
            return SplineMountainChart;
        case EXAMPLES_PAGES.chart2D_basicCharts_DigitalMountainChart.id:
            return DigitalMountainChart;
        case EXAMPLES_PAGES.chart2D_basicCharts_RealtimeMountainChart.id:
            return RealtimeMountainChart;
        case EXAMPLES_PAGES.chart2D_basicCharts_ScatterChart.id:
            return ScatterChart;
        case EXAMPLES_PAGES.chart2D_basicCharts_DonutChart.id:
            return DonutChart;
        case EXAMPLES_PAGES.chart2D_basicCharts_PieChart.id:
            return PieChart;
        case EXAMPLES_PAGES.chart2D_basicCharts_TextChart.id:
            return TextChart;
        case EXAMPLES_PAGES.chart2D_chartAnnotations_AnnotationsAreEasy.id:
            return AnnotationsAreEasy;
        case EXAMPLES_PAGES.chart2D_chartAnnotations_AnnotationLayers.id:
            return AnnotationLayers;
        case EXAMPLES_PAGES.chart2D_chartAnnotations_EditableAnntations.id:
            return EditableAnnotaions;
        case EXAMPLES_PAGES.chart2D_chartAnnotations_TradeMarkers.id:
            return TradeMarkers;
        case EXAMPLES_PAGES.chart2D_chartAnnotations_DragHorizontalThreshold.id:
            return DragHorizontalThreshold;
        case EXAMPLES_PAGES.chart2D_chartAnnotations_BackgroundAnnotations.id:
            return BackgroundAnnotations;
        case EXAMPLES_PAGES.featuredApps_performanceDemos_RealtimeGhostedTraces.id:
            return RealtimeGhostedTraces;
        case EXAMPLES_PAGES.chart2D_createStockCharts_MultiPaneStockCharts.id:
            return MultiPaneStockCharts;
        case EXAMPLES_PAGES.chart2D_createStockCharts_RealtimeTickingStockCharts.id:
            return RealtimeTickingStockCharts;
        case EXAMPLES_PAGES.chart2D_createStockCharts_SubchartStockCharts.id:
            return SubChartStockCharts;
        case EXAMPLES_PAGES.chart2D_createStockCharts_DepthChart.id:
            return DepthChart;
        case EXAMPLES_PAGES.chart2D_createStockCharts_SharedChart.id:
            return UserAnnotatedStockChart;
        case EXAMPLES_PAGES.chart2D_legends_ChartLegendsAPI.id:
            return ChartLegendsAPI;
        case EXAMPLES_PAGES.chart2D_modifyAxisBehavior_MultipleXAxes.id:
            return MultipleXAxes;
        case EXAMPLES_PAGES.chart2D_modifyAxisBehavior_SecondaryYAxes.id:
            return SecondaryYAxes;
        case EXAMPLES_PAGES.chart2D_modifyAxisBehavior_VerticalCharts.id:
            return VerticalCharts;
        case EXAMPLES_PAGES.chart2D_modifyAxisBehavior_CentralAxes.id:
            return CentralAxes;
        case EXAMPLES_PAGES.chart2D_modifyAxisBehavior_StaticAxis.id:
            return StaticAxis;
        case EXAMPLES_PAGES.chart2D_modifyAxisBehavior_VerticallyStackedAxes.id:
            return VerticallyStackedAxes;
        case EXAMPLES_PAGES.chart2D_modifyAxisBehavior_LogarithmicAxis.id:
            return LogarithmicAxisExample;
        case EXAMPLES_PAGES.chart2D_modifyAxisBehavior_DrawBehindAxes.id:
            return DrawBehindAxes;
        case EXAMPLES_PAGES.chart2D_basicCharts_StackedColumnChart.id:
            return StackedColumnChart;
        case EXAMPLES_PAGES.chart2D_basicCharts_StackedColumnSideBySide.id:
            return StackedColumnSideBySide;
        case EXAMPLES_PAGES.chart2D_basicCharts_StackedMountainChart.id:
            return StackedMountainChart;
        case EXAMPLES_PAGES.chart2D_basicCharts_SmoothStackedMountainChart.id:
            return SmoothStackedMountainChart;
        case EXAMPLES_PAGES.chart2D_stylingAndTheming_UsePointMarkers.id:
            return UsePointMarkers;
        case EXAMPLES_PAGES.chart2D_stylingAndTheming_MultiplePointMarkers.id:
            return MultiplePointMarkers;
        case EXAMPLES_PAGES.chart2D_stylingAndTheming_UsingThemeManager.id:
            return UsingThemeManager;
        case EXAMPLES_PAGES.chart2D_stylingAndTheming_CustomTheme.id:
            return CustomTheme;
        case EXAMPLES_PAGES.chart2D_stylingAndTheming_StylingInCode.id:
            return StylingInCode;
        case EXAMPLES_PAGES.chart2D_stylingAndTheming_PerPointColoring.id:
            return PerPointColoring;
        case EXAMPLES_PAGES.chart2D_stylingAndTheming_DashedLineStyling.id:
            return DashedLineStyling;
        case EXAMPLES_PAGES.chart2D_stylingAndTheming_TransparentBackground.id:
            return TransparentBackground;
        case EXAMPLES_PAGES.chart2D_stylingAndTheming_DataLabels.id:
            return DataLabelsExample;
        case EXAMPLES_PAGES.chart2D_tooltipsAndHittest_HitTestApi.id:
            return HitTestAPI;
        case EXAMPLES_PAGES.chart2D_tooltipsAndHittest_UsingRolloverModifierTooltips.id:
            return UsingRolloverModifierTooltips;
        case EXAMPLES_PAGES.chart2D_tooltipsAndHittest_SeriesSelection.id:
            return SeriesSelection;
        case EXAMPLES_PAGES.chart2D_tooltipsAndHittest_UsingCursorModifierTooltips.id:
            return UsingCursorModifierTooltips;
        case EXAMPLES_PAGES.chart2D_tooltipsAndHittest_MetaData.id:
            return UsingMetaData;
        case EXAMPLES_PAGES.chart2D_tooltipsAndHittest_DataPointSelection.id:
            return DatapointSelection;
        case EXAMPLES_PAGES.chart2D_tooltipsAndHittest_VerticalSliceModifier.id:
            return UsingVerticalSliceModifier;
        case EXAMPLES_PAGES.chart2D_zoomAndPanAChart_DragAxisToScale.id:
            return DragAxisToScale;
        case EXAMPLES_PAGES.chart2D_zoomAndPanAChart_RealtimeZoomPan.id:
            return RealtimeZoomPan;
        case EXAMPLES_PAGES.chart2D_zoomAndPanAChart_MultipleChartModifiers.id:
            return MultipleZoomPanModifiers;
        case EXAMPLES_PAGES.chart2D_zoomAndPanAChart_Overview.id:
            return Overview;
        case EXAMPLES_PAGES.chart2D_zoomAndPanAChart_VirtualizedDataOverview.id:
            return VirtualizedDataOverview;
        // case EXAMPLES_PAGES.chart2D_zoomAndPanAChart_ZoomHighPrecision.id:
        //     return ZoomHighPrecision;
        case EXAMPLES_PAGES.chart2D_axisLabelCustomization_MultiLineLabels.id:
            return MultiLineLabels;
        case EXAMPLES_PAGES.chart2D_axisLabelCustomization_RotatedLabels.id:
            return RotatedLabels;
        case EXAMPLES_PAGES.chart2D_axisLabelCustomization_ImageLabels.id:
            return ImageLabels;
        case EXAMPLES_PAGES.chart3D_basic3DChartTypes_Bubble3DChart.id:
            return Bubble3DChart;
        case EXAMPLES_PAGES.chart3D_basic3DChartTypes_SurfaceMesh3DChart.id:
            return SurfaceMesh3DChart;
        case EXAMPLES_PAGES.chart3D_basic3DChartTypes_RealtimeSurfaceMesh3DChart.id:
            return RealtimeSurfaceMesh3DChart;
        case EXAMPLES_PAGES.chart3D_basic3DChartTypes_PointLine3DChart.id:
            return PointLine3DChart;
        case EXAMPLES_PAGES.featuredApps_performanceDemos_Load500By500.id:
            return Load500By500;
        case EXAMPLES_PAGES.featuredApps_performanceDemos_RealtimePerformanceDemo.id:
            return RealtimePerformanceDemo;
        case EXAMPLES_PAGES.featuredApps_performanceDemos_LoadOneMillionPoints.id:
            return Load1MillionPointsChart;
        case EXAMPLES_PAGES.featuredApps_medicalCharts_VitalSignsMonitorDemo.id:
            return VitalSignsMonitorDemo;
        case EXAMPLES_PAGES.featuredApps_scientificCharts_Lidar3DPointCloudDemo.id:
            return LiDAR3DPointCloudDemo;
        case EXAMPLES_PAGES.featuredApps_scientificCharts_AudioAnalyzerDemo.id:
            return AudioAnalyzer;
        case EXAMPLES_PAGES.featuredApps_scientificCharts_WaterfallChartDemo.id:
            return WaterfallChart;
        case EXAMPLES_PAGES.featuredApps_scientificCharts_TenorCurvesDemo.id:
            return TenorCurves3DChart;
        case EXAMPLES_PAGES.featuredApps_featureDemos_axisTypes.id:
            return FeatureAxisTypes;
        case EXAMPLES_PAGES.featuredApps_featureDemos_axisLayout.id:
            return FeatureAxisLayout;
        case EXAMPLES_PAGES.featuredApps_featureDemos_chartTitle.id:
            return FeatureChartTitle;
        case EXAMPLES_PAGES.featuredApps_featureDemos_subchartsGrid.id:
            return SubchartsGrid;
        case EXAMPLES_PAGES.featuredApps_showcases_realtimebigdata.id:
            return RealtimeBigDataShowcase;
        case EXAMPLES_PAGES.featuredApps_showcases_servertrafficdashboard.id:
            return ServerTrafficDashboard;
        case EXAMPLES_PAGES.featuredApps_showcases_oilandgasdashboard.id:
            return OilAndGasDashboardShowcase;
        case EXAMPLES_PAGES.featuredApps_showcases_richInteractions.id:
            return HeatmapInteractions;
        case EXAMPLES_PAGES.featuredApps_showcases_dynamicLayout.id:
            return DynamicLayout;
        case EXAMPLES_PAGES.featuredApps_showcases_eventMarkers.id:
            return EventMarkers;
        case EXAMPLES_PAGES.featuredApps_showcases_populationPyramid.id:
            return PopulationPyramid;
        case EXAMPLES_PAGES.chart2D_multiChart_syncMultiChart.id:
            return SyncMultiChart;
        case EXAMPLES_PAGES.builderApi_simplechart.id:
            return BuilderSimpleChart;
        case EXAMPLES_PAGES.builderApi_fullchart.id:
            return BuilderFullChart;
        case EXAMPLES_PAGES.builderApi_chartFromJSON.id:
            return ChartFromJSON;
        case EXAMPLES_PAGES.builderApi_SharedData.id:
            return BuilderSharedData;
        case EXAMPLES_PAGES.builderApi_CustomTypes.id:
            return BuilderCustomTypes;
        case EXAMPLES_PAGES.chart2D_filters_PercentageChange.id:
            return PercentageChange;
        case EXAMPLES_PAGES.chart2D_filters_TrendMARatio.id:
            return TrendMARatio;
        case EXAMPLES_PAGES.chart2D_filters_CustomFilters.id:
            return CustomFilters;
        default:
            throw new Error("Ensure you update examples.ts getExampleComponent() to return an example");
    }
};<|MERGE_RESOLUTION|>--- conflicted
+++ resolved
@@ -115,13 +115,10 @@
 import ServerTrafficDashboard from "../Examples/FeaturedApps/ShowCases/ServerTrafficDashboard";
 import SyncMultiChart from "../Examples/Charts2D/MultiChart/SyncMultiChart";
 import EventMarkers from "../Examples/FeaturedApps/ShowCases/EventMarkers";
-<<<<<<< HEAD
 import MultiplePointMarkers from "../Examples/Charts2D/StylingAndTheming/MultiplePointMarkers";
-=======
 import UserAnnotatedStockChart from "../Examples/Charts2D/CreateStockCharts/UserAnnotatedStockChart";
 import PopulationPyramid from "../Examples/FeaturedApps/ShowCases/PopulationPyramid";
 import SmoothStackedMountainChart from "../Examples/Charts2D/BasicChartTypes/SmoothStackedMountainChart";
->>>>>>> fc540be3
 
 export type TMenuItem = {
     item: {
@@ -263,14 +260,9 @@
             EXAMPLES_PAGES.chart2D_stylingAndTheming_UsePointMarkers,
             EXAMPLES_PAGES.chart2D_stylingAndTheming_DashedLineStyling,
             EXAMPLES_PAGES.chart2D_stylingAndTheming_DataLabels,
-<<<<<<< HEAD
             EXAMPLES_PAGES.chart2D_stylingAndTheming_MultiplePointMarkers,
-            EXAMPLES_PAGES.featuredApps_featureDemos_chartTitle
-        ]
-=======
             EXAMPLES_PAGES.featuredApps_featureDemos_chartTitle,
         ],
->>>>>>> fc540be3
     },
     {
         item: { id: "chart2D_tooltipsAndHittest", name: "Tooltips and Hit-Test" },
