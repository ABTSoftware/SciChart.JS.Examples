import { EXAMPLES_PAGES } from "../AppRouter/examplePages";

export type TSearchItem = {
    title: string;
    link: string;
};

export const searchItems: TSearchItem[] = [
    {
        title: EXAMPLES_PAGES.chart2D_Animations_DataAnimation.title,
        link: EXAMPLES_PAGES.chart2D_Animations_DataAnimation.path
    },
    {
        title: EXAMPLES_PAGES.chart2D_Animations_StyleAnimation.title,
        link: EXAMPLES_PAGES.chart2D_Animations_StyleAnimation.path
    },
    {
        title: EXAMPLES_PAGES.chart2D_Animations_StartupAnimation.title,
        link: EXAMPLES_PAGES.chart2D_Animations_StartupAnimation.path
    },
    {
        title: EXAMPLES_PAGES.chart2D_basicCharts_BandSeriesChart.title,
        link: EXAMPLES_PAGES.chart2D_basicCharts_BandSeriesChart.path
    },
    {
        title: EXAMPLES_PAGES.chart2D_basicCharts_SplineBandChart.title,
        link: EXAMPLES_PAGES.chart2D_basicCharts_SplineBandChart.path
    },
    {
        title: EXAMPLES_PAGES.chart2D_basicCharts_DigitalBandSeriesChart.title,
        link: EXAMPLES_PAGES.chart2D_basicCharts_DigitalBandSeriesChart.path
    },
    {
        title: EXAMPLES_PAGES.chart2D_basicCharts_FanChart.title,
        link: EXAMPLES_PAGES.chart2D_basicCharts_FanChart.path
    },
    {
        title: EXAMPLES_PAGES.chart2D_basicCharts_BubbleChart.title,
        link: EXAMPLES_PAGES.chart2D_basicCharts_BubbleChart.path
    },
    {
        title: EXAMPLES_PAGES.chart2D_basicCharts_CandlestickChart.title,
        link: EXAMPLES_PAGES.chart2D_basicCharts_CandlestickChart.path
    },
    {
        title: EXAMPLES_PAGES.chart2D_basicCharts_OhlcChart.title,
        link: EXAMPLES_PAGES.chart2D_basicCharts_OhlcChart.path
    },
    {
        title: EXAMPLES_PAGES.chart2D_basicCharts_ColumnChart.title,
        link: EXAMPLES_PAGES.chart2D_basicCharts_ColumnChart.path
    },
    {
        title: EXAMPLES_PAGES.chart2D_basicCharts_HeatmapChart.title,
        link: EXAMPLES_PAGES.chart2D_basicCharts_HeatmapChart.path
    },
    {
        title: EXAMPLES_PAGES.chart2D_basicCharts_ContourChart.title,
        link: EXAMPLES_PAGES.chart2D_basicCharts_ContourChart.path
    },
    {
        title: EXAMPLES_PAGES.chart2D_basicCharts_LineChart.title,
        link: EXAMPLES_PAGES.chart2D_basicCharts_LineChart.path
    },
    {
        title: EXAMPLES_PAGES.chart2D_basicCharts_SplineLineChart.title,
        link: EXAMPLES_PAGES.chart2D_basicCharts_SplineLineChart.path
    },
    {
        title: EXAMPLES_PAGES.chart2D_basicCharts_DigitalLineChart.title,
        link: EXAMPLES_PAGES.chart2D_basicCharts_DigitalLineChart.path
    },
    {
        title: EXAMPLES_PAGES.chart2D_basicCharts_MountainChart.title,
        link: EXAMPLES_PAGES.chart2D_basicCharts_MountainChart.path
    },
    {
        title: EXAMPLES_PAGES.chart2D_basicCharts_SplineMountainChart.title,
        link: EXAMPLES_PAGES.chart2D_basicCharts_SplineMountainChart.path
    },
    {
        title: EXAMPLES_PAGES.chart2D_basicCharts_DigitalMountainChart.title,
        link: EXAMPLES_PAGES.chart2D_basicCharts_DigitalMountainChart.path
    },
    {
        title: EXAMPLES_PAGES.chart2D_basicCharts_RealtimeMountainChart.title,
        link: EXAMPLES_PAGES.chart2D_basicCharts_RealtimeMountainChart.path
    },
    {
        title: EXAMPLES_PAGES.chart2D_basicCharts_ScatterChart.title,
        link: EXAMPLES_PAGES.chart2D_basicCharts_ScatterChart.path
    },
    {
        title: EXAMPLES_PAGES.chart2D_basicCharts_StackedColumnChart.title,
        link: EXAMPLES_PAGES.chart2D_basicCharts_StackedColumnChart.path
    },
    {
        title: EXAMPLES_PAGES.chart2D_basicCharts_StackedColumnSideBySide.title,
        link: EXAMPLES_PAGES.chart2D_basicCharts_StackedColumnSideBySide.path
    },
    {
        title: EXAMPLES_PAGES.chart2D_basicCharts_StackedMountainChart.title,
        link: EXAMPLES_PAGES.chart2D_basicCharts_StackedMountainChart.path
    },
    {
        title: EXAMPLES_PAGES.chart2D_basicCharts_DonutChart.title,
        link: EXAMPLES_PAGES.chart2D_basicCharts_DonutChart.path
    },
    {
        title: EXAMPLES_PAGES.chart2D_basicCharts_PieChart.title,
        link: EXAMPLES_PAGES.chart2D_basicCharts_PieChart.path
    },
    {
        title: EXAMPLES_PAGES.chart2D_chartAnnotations_AnnotationsAreEasy.title,
        link: EXAMPLES_PAGES.chart2D_chartAnnotations_AnnotationsAreEasy.path
    },
    {
        title: EXAMPLES_PAGES.chart2D_chartAnnotations_EditableAnntations.title,
        link: EXAMPLES_PAGES.chart2D_chartAnnotations_EditableAnntations.path
    },
    {
        title: EXAMPLES_PAGES.chart2D_chartAnnotations_TradeMarkers.title,
        link: EXAMPLES_PAGES.chart2D_chartAnnotations_TradeMarkers.path
    },
    {
        title: EXAMPLES_PAGES.chart2D_chartAnnotations_DragHorizontalThreshold.title,
        link: EXAMPLES_PAGES.chart2D_chartAnnotations_DragHorizontalThreshold.path
    },
    {
        title: EXAMPLES_PAGES.chart2D_createStockCharts_MultiPaneStockCharts.title,
        link: EXAMPLES_PAGES.chart2D_createStockCharts_MultiPaneStockCharts.path
    },
    {
        title: EXAMPLES_PAGES.chart2D_createStockCharts_RealtimeTickingStockCharts.title,
        link: EXAMPLES_PAGES.chart2D_createStockCharts_RealtimeTickingStockCharts.path
    },
    {
        title: EXAMPLES_PAGES.chart2D_legends_ChartLegendsAPI.title,
        link: EXAMPLES_PAGES.chart2D_legends_ChartLegendsAPI.path
    },
    {
        title: EXAMPLES_PAGES.chart2D_modifyAxisBehavior_MultipleXAxes.title,
        link: EXAMPLES_PAGES.chart2D_modifyAxisBehavior_MultipleXAxes.path
    },
    {
        title: EXAMPLES_PAGES.chart2D_modifyAxisBehavior_SecondaryYAxes.title,
        link: EXAMPLES_PAGES.chart2D_modifyAxisBehavior_SecondaryYAxes.path
    },
    {
        title: EXAMPLES_PAGES.chart2D_modifyAxisBehavior_VerticalCharts.title,
        link: EXAMPLES_PAGES.chart2D_modifyAxisBehavior_VerticalCharts.path
    },
    {
        title: EXAMPLES_PAGES.chart2D_modifyAxisBehavior_CentralAxes.title,
        link: EXAMPLES_PAGES.chart2D_modifyAxisBehavior_CentralAxes.path
    },
    {
        title: EXAMPLES_PAGES.chart2D_modifyAxisBehavior_LogarithmicAxis.title,
        link: EXAMPLES_PAGES.chart2D_modifyAxisBehavior_LogarithmicAxis.path,
    },
    {
        title: EXAMPLES_PAGES.chart2D_modifyAxisBehavior_VerticallyStackedAxes.title,
        link: EXAMPLES_PAGES.chart2D_modifyAxisBehavior_VerticallyStackedAxes.path
    },
    {
        title: EXAMPLES_PAGES.chart2D_stylingAndTheming_UsePointMarkers.title,
        link: EXAMPLES_PAGES.chart2D_stylingAndTheming_UsePointMarkers.path
    },
    {
        title: EXAMPLES_PAGES.chart2D_stylingAndTheming_UsingThemeManager.title,
        link: EXAMPLES_PAGES.chart2D_stylingAndTheming_UsingThemeManager.path
    },
    {
        title: EXAMPLES_PAGES.chart2D_stylingAndTheming_CustomTheme.title,
        link: EXAMPLES_PAGES.chart2D_stylingAndTheming_CustomTheme.path
    },
    {
        title: EXAMPLES_PAGES.chart2D_stylingAndTheming_StylingInCode.title,
        link: EXAMPLES_PAGES.chart2D_stylingAndTheming_StylingInCode.path
    },
    {
        title: EXAMPLES_PAGES.chart2D_stylingAndTheming_PerPointColoring.title,
        link: EXAMPLES_PAGES.chart2D_stylingAndTheming_PerPointColoring.path
    },
    {
        title: EXAMPLES_PAGES.chart2D_stylingAndTheming_DashedLineStyling.title,
        link: EXAMPLES_PAGES.chart2D_stylingAndTheming_DashedLineStyling.path
    },
    {
        title: EXAMPLES_PAGES.chart2D_tooltipsAndHittest_HitTestApi.title,
        link: EXAMPLES_PAGES.chart2D_tooltipsAndHittest_HitTestApi.path
    },
    {
        title: EXAMPLES_PAGES.chart2D_tooltipsAndHittest_UsingRolloverModifierTooltips.title,
        link: EXAMPLES_PAGES.chart2D_tooltipsAndHittest_UsingRolloverModifierTooltips.path
    },
    {
        title: EXAMPLES_PAGES.chart2D_tooltipsAndHittest_SeriesSelection.title,
        link: EXAMPLES_PAGES.chart2D_tooltipsAndHittest_SeriesSelection.path
    },
    {
        title: EXAMPLES_PAGES.chart2D_tooltipsAndHittest_UsingCursorModifierTooltips.title,
        link: EXAMPLES_PAGES.chart2D_tooltipsAndHittest_UsingCursorModifierTooltips.path
    },
    {
        title: EXAMPLES_PAGES.chart2D_tooltipsAndHittest_MetaData.title,
        link: EXAMPLES_PAGES.chart2D_tooltipsAndHittest_MetaData.path
    },
    {
        title: EXAMPLES_PAGES.chart2D_tooltipsAndHittest_DataPointSelection.title,
        link: EXAMPLES_PAGES.chart2D_tooltipsAndHittest_DataPointSelection.path,
    },
    {
        title: EXAMPLES_PAGES.chart2D_zoomAndPanAChart_DragAxisToScale.title,
        link: EXAMPLES_PAGES.chart2D_zoomAndPanAChart_DragAxisToScale.path
    },
    {
        title: EXAMPLES_PAGES.chart2D_zoomAndPanAChart_RealtimeZoomPan.title,
        link: EXAMPLES_PAGES.chart2D_zoomAndPanAChart_RealtimeZoomPan.path
    },
    {
        title: EXAMPLES_PAGES.chart2D_zoomAndPanAChart_MultipleChartModifiers.title,
        link: EXAMPLES_PAGES.chart2D_zoomAndPanAChart_MultipleChartModifiers.path
    },
    {
        title: EXAMPLES_PAGES.chart2D_filters_TrendMARatio.title,
        link: EXAMPLES_PAGES.chart2D_filters_TrendMARatio.path,
    },
    {
        title: EXAMPLES_PAGES.chart2D_filters_PercentageChange.title,
        link: EXAMPLES_PAGES.chart2D_filters_PercentageChange.path,
    },
    {
        title: EXAMPLES_PAGES.chart2D_filters_CustomFilters.title,
        link: EXAMPLES_PAGES.chart2D_filters_CustomFilters.path,
    },
    {
        title: EXAMPLES_PAGES.chart2D_axisLabelCustomization_MultiLineLabels.title,
        link: EXAMPLES_PAGES.chart2D_axisLabelCustomization_MultiLineLabels.path,
    },
    {
        title: EXAMPLES_PAGES.chart2D_axisLabelCustomization_RotatedLabels.title,
        link: EXAMPLES_PAGES.chart2D_axisLabelCustomization_RotatedLabels.path,
    },
    {
        title: EXAMPLES_PAGES.chart2D_axisLabelCustomization_ImageLabels.title,
        link: EXAMPLES_PAGES.chart2D_axisLabelCustomization_ImageLabels.path,
    },
    {
        title: EXAMPLES_PAGES.chart3D_basic3DChartTypes_Bubble3DChart.title,
        link: EXAMPLES_PAGES.chart3D_basic3DChartTypes_Bubble3DChart.path
    },
    {
        title: EXAMPLES_PAGES.chart3D_basic3DChartTypes_SurfaceMesh3DChart.title,
        link: EXAMPLES_PAGES.chart3D_basic3DChartTypes_SurfaceMesh3DChart.path
    },
    {
        title: EXAMPLES_PAGES.featuredApps_performanceDemos_Load500By500.title,
        link: EXAMPLES_PAGES.featuredApps_performanceDemos_Load500By500.path
    },
    {
        title: EXAMPLES_PAGES.featuredApps_performanceDemos_RealtimePerformanceDemo.title,
        link: EXAMPLES_PAGES.featuredApps_performanceDemos_RealtimePerformanceDemo.path
    },
    {
        title: EXAMPLES_PAGES.featuredApps_performanceDemos_RealtimeGhostedTraces.title,
        link: EXAMPLES_PAGES.featuredApps_performanceDemos_RealtimeGhostedTraces.path
    },
    {
        title: EXAMPLES_PAGES.featuredApps_performanceDemos_LoadOneMillionPoints.title,
        link: EXAMPLES_PAGES.featuredApps_performanceDemos_LoadOneMillionPoints.path
    },
    {
        title: EXAMPLES_PAGES.featuredApps_medicalCharts_VitalSignsMonitorDemo.title,
        link: EXAMPLES_PAGES.featuredApps_medicalCharts_VitalSignsMonitorDemo.path
    },
    {
        title: EXAMPLES_PAGES.featuredApps_scientificCharts_Lidar3DPointCloudDemo.title,
        link: EXAMPLES_PAGES.featuredApps_scientificCharts_Lidar3DPointCloudDemo.path
    },
    {
        title: EXAMPLES_PAGES.featuredApps_scientificCharts_AudioAnalyzerDemo.title,
        link: EXAMPLES_PAGES.featuredApps_scientificCharts_AudioAnalyzerDemo.path
    },
    {
        title: EXAMPLES_PAGES.featuredApps_scientificCharts_TenorCurvesDemo.title,
        link: EXAMPLES_PAGES.featuredApps_scientificCharts_TenorCurvesDemo.path
    },
    {
        title: EXAMPLES_PAGES.builderApi_simplechart.title,
        link: EXAMPLES_PAGES.builderApi_simplechart.path
    },
    {
        title: EXAMPLES_PAGES.builderApi_fullchart.title,
        link: EXAMPLES_PAGES.builderApi_fullchart.path
    },
    {
        title: EXAMPLES_PAGES.builderApi_chartFromJSON.title,
        link: EXAMPLES_PAGES.builderApi_chartFromJSON.path
    },
    {
        title: EXAMPLES_PAGES.builderApi_SharedData.title,
        link: EXAMPLES_PAGES.builderApi_SharedData.path
    },
    {
        title: EXAMPLES_PAGES.builderApi_CustomTypes.title,
<<<<<<< HEAD
        link: EXAMPLES_PAGES.builderApi_CustomTypes.path
    }
=======
        link: EXAMPLES_PAGES.builderApi_CustomTypes.path,
    }

>>>>>>> f78e0a1c
];<|MERGE_RESOLUTION|>--- conflicted
+++ resolved
@@ -304,12 +304,6 @@
     },
     {
         title: EXAMPLES_PAGES.builderApi_CustomTypes.title,
-<<<<<<< HEAD
         link: EXAMPLES_PAGES.builderApi_CustomTypes.path
     }
-=======
-        link: EXAMPLES_PAGES.builderApi_CustomTypes.path,
-    }
-
->>>>>>> f78e0a1c
 ];