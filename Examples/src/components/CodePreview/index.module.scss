.editorWrapper {
    border: 1px solid var(--border-color);
    border-radius: 12px;
    padding: calc(12px + 40px) 12px 12px 12px; // 40px = height of horizontalScroller
    width: 100%;
    max-width: 100%;
    height: 100%;
    position: relative;

    .code {
        position: absolute;
        width: 100%;
        height: 100%;
        overflow: auto;
    }

    .rightButtonGroup {
        position: absolute;
        display: flex;
        gap: 15px;
        padding: 20px;
        top: 0; 
        right: 0;
        justify-content: center;
        align-items: center;

<<<<<<< HEAD
        button {
            height: 24px;
            width: 24px;
=======
        &:hover,
        &:active {
>>>>>>> 484a5001
            color: #888;
            cursor: pointer;
    
            &:hover, &:active, &.active {
                color: var(--text);
            }
        }
    }

    &.fullscreenEditor {
        position: absolute;
        width: 100%;
        height: 100%;
        max-height: 100vh;
        max-width: 100vw;
        background-color: var(--bg);
    }

}

.horizontalScroller {
    position: absolute;
    top: 0;
    left: 0;
    height: 40px;
    overflow: auto;
    overflow-y: hidden;
    display: flex;
    align-items: center;
    user-select: none;
    margin: 12px;

    .selectTab {
        user-select: none;
        display: flex;
        height: 100%;
        align-items: center;
        justify-content: flex-start;
        gap: 4px;
        padding: 3px 7px 3px 5px;
        cursor: pointer;
        background-color: var(--bg);
        border: 1px solid var(--border-color);
        border-radius: 8px 8px 0 0;
        white-space: nowrap;
        overflow-wrap: normal;
        word-break: keep-all;

        &:hover,
        &.active {
            background-color: #8881;
        }

        svg {
            height: 22px;
            width: 22px;
            min-height: 22px;
            min-width: 22px;
        }
        p {
            font-size: 15px;
        }
    }

    .selectTab.activeTab {
        background-color: #8883;
        position: relative;
    }

    &::-webkit-scrollbar {
        height: 6px;
        border-radius: 0;
    }
}<|MERGE_RESOLUTION|>--- conflicted
+++ resolved
@@ -24,14 +24,9 @@
         justify-content: center;
         align-items: center;
 
-<<<<<<< HEAD
         button {
             height: 24px;
             width: 24px;
-=======
-        &:hover,
-        &:active {
->>>>>>> 484a5001
             color: #888;
             cursor: pointer;
     
