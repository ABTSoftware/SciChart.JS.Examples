import { FC, useEffect, useState, type JSX } from "react";
import SyntaxHighlighter from "react-syntax-highlighter";
import { EPageFramework, FRAMEWORK_NAME } from "../../helpers/shared/Helpers/frameworkParametrization";
import { Dialog } from "../Dialog/Dialog";
import classes from "./index.module.scss";
import { getFileName } from "../AppDetailsRouters/utils";
import { ETheme } from "../../helpers/types/types";
import "react-syntax-highlighter/dist/esm/styles/hljs/dark";
import { IconButton } from "../buttons/IconButton";

const EditorLanguageMap: Record<string, string> = {
    ts: "typescript",
    js: "javascript",
    css: "css",
    html: "html",
    jsx: "javascript",
    tsx: "typescript",
    csv: "csv",
    json: "json",
};

const DarkStyles = {
    hljs: {
        display: "block",
        overflowX: "auto",
        padding: "0.25em",
        background: "#121212", // feel free to change to match var(--bg)
        color: "#DCDCDC",
    },
    "hljs-keyword": {
        color: "#569CD6",
    },
    "hljs-literal": {
        color: "#569CD6",
    },
    "hljs-symbol": {
        color: "#569CD6",
    },
    "hljs-name": {
        color: "#569CD6",
    },
    "hljs-link": {
        color: "#569CD6",
        textDecoration: "underline",
    },
    "hljs-built_in": {
        color: "#4EC9B0",
    },
    "hljs-type": {
        color: "#4EC9B0",
    },
    "hljs-number": {
        color: "#B8D7A3",
    },
    "hljs-class": {
        color: "#B8D7A3",
    },
    "hljs-string": {
        color: "#D69D85",
    },
    "hljs-meta-string": {
        color: "#D69D85",
    },
    "hljs-regexp": {
        color: "#9A5334",
    },
    "hljs-template-tag": {
        color: "#9A5334",
    },
    "hljs-subst": {
        color: "#DCDCDC",
    },
    "hljs-function": {
        color: "#DCDCDC",
    },
    "hljs-title": {
        color: "#DCDCDC",
    },
    "hljs-params": {
        color: "#DCDCDC",
    },
    "hljs-formula": {
        color: "#DCDCDC",
    },
    "hljs-comment": {
        color: "#57A64A",
        fontStyle: "italic",
    },
    "hljs-quote": {
        color: "#57A64A",
        fontStyle: "italic",
    },
    "hljs-doctag": {
        color: "#608B4E",
    },
    "hljs-meta": {
        color: "#9B9B9B",
    },
    "hljs-meta-keyword": {
        color: "#9B9B9B",
    },
    "hljs-tag": {
        color: "#9B9B9B",
    },
    "hljs-variable": {
        color: "#BD63C5",
    },
    "hljs-template-variable": {
        color: "#BD63C5",
    },
    "hljs-attr": {
        color: "#9CDCFE",
    },
    "hljs-attribute": {
        color: "#9CDCFE",
    },
    "hljs-builtin-name": {
        color: "#9CDCFE",
    },
    "hljs-section": {
        color: "gold",
    },
    "hljs-emphasis": {
        fontStyle: "italic",
    },
    "hljs-strong": {
        fontWeight: "bold",
    },
    "hljs-bullet": {
        color: "#D7BA7D",
    },
    "hljs-selector-tag": {
        color: "#D7BA7D",
    },
    "hljs-selector-id": {
        color: "#D7BA7D",
    },
    "hljs-selector-class": {
        color: "#D7BA7D",
    },
    "hljs-selector-attr": {
        color: "#D7BA7D",
    },
    "hljs-selector-pseudo": {
        color: "#D7BA7D",
    },
    "hljs-addition": {
        backgroundColor: "#144212",
        display: "inline-block",
        width: "100%",
    },
    "hljs-deletion": {
        backgroundColor: "#600",
        display: "inline-block",
        width: "100%",
    },
};

const LightStyles = {
    hljs: {
        display: "block",
        overflowX: "auto",
        padding: "0.25em",
        background: "white",
        color: "black",
    },
    "hljs-comment": {
        color: "#008000",
    },
    "hljs-quote": {
        color: "#008000",
    },
    "hljs-variable": {
        color: "#008000",
    },
    "hljs-keyword": {
        color: "#00f",
    },
    "hljs-selector-tag": {
        color: "#00f",
    },
    "hljs-built_in": {
        color: "#00f",
    },
    "hljs-name": {
        color: "#00f",
    },
    "hljs-tag": {
        color: "#00f",
    },
    "hljs-string": {
        color: "#a31515",
    },
    "hljs-title": {
        color: "#a31515",
    },
    "hljs-section": {
        color: "#a31515",
    },
    "hljs-attribute": {
        color: "#a31515",
    },
    "hljs-literal": {
        color: "#a31515",
    },
    "hljs-template-tag": {
        color: "#a31515",
    },
    "hljs-template-variable": {
        color: "#a31515",
    },
    "hljs-type": {
        color: "#a31515",
    },
    "hljs-addition": {
        color: "#a31515",
    },
    "hljs-deletion": {
        color: "#2b91af",
    },
    "hljs-selector-attr": {
        color: "#2b91af",
    },
    "hljs-selector-pseudo": {
        color: "#2b91af",
    },
    "hljs-meta": {
        color: "#2b91af",
    },
    "hljs-doctag": {
        color: "#808080",
    },
    "hljs-attr": {
        color: "#f00",
    },
    "hljs-symbol": {
        color: "#00b0e8",
    },
    "hljs-bullet": {
        color: "#00b0e8",
    },
    "hljs-link": {
        color: "#00b0e8",
    },
    "hljs-emphasis": {
        fontStyle: "italic",
    },
    "hljs-strong": {
        fontWeight: "bold",
    },
};

type CodeEditorProps = {
    files: { name: string; content: string }[];
    selectedFile: { name: string; content: string };
    handleFileClick: (fileName: string) => void;
    desiredFramework: EPageFramework;
    actualFramework: EPageFramework | null;
    examplePath: string;
    theme: ETheme;
    isMaxWidth: boolean;
};

const ICONS: Record<string, JSX.Element> = {
    html: (
        <svg xmlns="http://www.w3.org/2000/svg" x="0px" y="0px" viewBox="0 0 48 48">
            <path fill="#E65100" d="M41,5H7l3,34l14,4l14-4L41,5L41,5z"></path>
            <path fill="#FF6D00" d="M24 8L24 39.9 35.2 36.7 37.7 8z"></path>
            <path
                fill="#FFF"
                d="M24,25v-4h8.6l-0.7,11.5L24,35.1v-4.2l4.1-1.4l0.3-4.5H24z M32.9,17l0.3-4H24v4H32.9z"
            ></path>
            <path
                fill="#EEE"
                d="M24,30.9v4.2l-7.9-2.6L15.7,27h4l0.2,2.5L24,30.9z M19.1,17H24v-4h-9.1l0.7,12H24v-4h-4.6L19.1,17z"
            ></path>
        </svg>
    ),
    css: (
        <svg xmlns="http://www.w3.org/2000/svg" x="0px" y="0px" viewBox="0 0 48 48">
            <path fill="#0277BD" d="M41,5H7l3,34l14,4l14-4L41,5L41,5z"></path>
            <path fill="#039BE5" d="M24 8L24 39.9 35.2 36.7 37.7 8z"></path>
            <path
                fill="#FFF"
                d="M33.1 13L24 13 24 17 28.9 17 28.6 21 24 21 24 25 28.4 25 28.1 29.5 24 30.9 24 35.1 31.9 32.5 32.6 21 32.6 21z"
            ></path>
            <path
                fill="#EEE"
                d="M24,13v4h-8.9l-0.3-4H24z M19.4,21l0.2,4H24v-4H19.4z M19.8,27h-4l0.3,5.5l7.9,2.6v-4.2l-4.1-1.4L19.8,27z"
            ></path>
        </svg>
    ),
    js: (
        <svg xmlns="http://www.w3.org/2000/svg" x="0px" y="0px" viewBox="0 0 48 48">
            <path fill="#ffd600" d="M6,42V6h36v36H6z"></path>
            <path
                fill="#000001"
                d="M29.538 32.947c.692 1.124 1.444 2.201 3.037 2.201 1.338 0 2.04-.665 2.04-1.585 0-1.101-.726-1.492-2.198-2.133l-.807-.344c-2.329-.988-3.878-2.226-3.878-4.841 0-2.41 1.845-4.244 4.728-4.244 2.053 0 3.528.711 4.592 2.573l-2.514 1.607c-.553-.988-1.151-1.377-2.078-1.377-.946 0-1.545.597-1.545 1.377 0 .964.6 1.354 1.985 1.951l.807.344C36.452 29.645 38 30.839 38 33.523 38 36.415 35.716 38 32.65 38c-2.999 0-4.702-1.505-5.65-3.368L29.538 32.947zM17.952 33.029c.506.906 1.275 1.603 2.381 1.603 1.058 0 1.667-.418 1.667-2.043V22h3.333v11.101c0 3.367-1.953 4.899-4.805 4.899-2.577 0-4.437-1.746-5.195-3.368L17.952 33.029z"
            ></path>
        </svg>
    ),
    ts: (
        <svg xmlns="http://www.w3.org/2000/svg" x="0px" y="0px" viewBox="0 0 48 48">
            <rect width="36" height="36" x="6" y="6" fill="#1976d2"></rect>
            <polygon
                fill="#fff"
                points="27.49,22 14.227,22 14.227,25.264 18.984,25.264 18.984,40 22.753,40 22.753,25.264 27.49,25.264"
            ></polygon>
            <path
                fill="#fff"
                d="M39.194,26.084c0,0-1.787-1.192-3.807-1.192s-2.747,0.96-2.747,1.986 c0,2.648,7.381,2.383,7.381,7.712c0,8.209-11.254,4.568-11.254,4.568V35.22c0,0,2.152,1.622,4.733,1.622s2.483-1.688,2.483-1.92 c0-2.449-7.315-2.449-7.315-7.878c0-7.381,10.658-4.469,10.658-4.469L39.194,26.084z"
            ></path>
        </svg>
    ),
    jsx: (
        <svg xmlns="http://www.w3.org/2000/svg" viewBox="0 0 32 32">
            <path
                fill="#00bcd4"
                d="M16 12c7.444 0 12 2.59 12 4s-4.556 4-12 4-12-2.59-12-4 4.556-4 12-4m0-2c-7.732 0-14 2.686-14 6s6.268 6 14 6 14-2.686 14-6-6.268-6-14-6Z"
            />
            <path fill="#00bcd4" d="M16 14a2 2 0 1 0 2 2 2 2 0 0 0-2-2Z" />
            <path
                fill="#00bcd4"
                d="M10.458 5.507c2.017 0 5.937 3.177 9.006 8.493 3.722 6.447 3.757 11.687 2.536 12.392a.9.9 0 0 1-.457.1c-2.017 0-5.938-3.176-9.007-8.492C8.814 11.553 8.779 6.313 10 5.608a.903.903 0 0 1 .458-.1m-.001-2A2.871 2.871 0 0 0 9 3.875C6.13 5.532 6.938 12.304 10.804 19c3.284 5.69 7.72 9.493 10.74 9.493A2.87 2.87 0 0 0 23 28.124c2.87-1.656 2.062-8.428-1.804-15.124-3.284-5.69-7.72-9.493-10.74-9.493Z"
            />
            <path
                fill="#00bcd4"
                d="M21.543 5.507a.9.9 0 0 1 .457.1c1.221.706 1.186 5.946-2.536 12.393-3.07 5.316-6.99 8.493-9.007 8.493a.9.9 0 0 1-.457-.1C8.779 25.686 8.814 20.446 12.536 14c3.07-5.316 6.99-8.493 9.007-8.493m0-2c-3.02 0-7.455 3.804-10.74 9.493C6.939 19.696 6.13 26.468 9 28.124a2.87 2.87 0 0 0 1.457.369c3.02 0 7.455-3.804 10.74-9.493C25.061 12.304 25.87 5.532 23 3.876a2.87 2.87 0 0 0-1.457-.369Z"
            />
        </svg>
    ),
    tsx: (
        <svg xmlns="http://www.w3.org/2000/svg" viewBox="0 0 32 32">
            <path
                fill="#0288d1"
                d="M16 12c7.444 0 12 2.59 12 4s-4.556 4-12 4-12-2.59-12-4 4.556-4 12-4m0-2c-7.732 0-14 2.686-14 6s6.268 6 14 6 14-2.686 14-6-6.268-6-14-6Z"
            />
            <path fill="#0288d1" d="M16 14a2 2 0 1 0 2 2 2 2 0 0 0-2-2Z" />
            <path
                fill="#0288d1"
                d="M10.458 5.507c2.017 0 5.937 3.177 9.006 8.493 3.722 6.447 3.757 11.687 2.536 12.392a.9.9 0 0 1-.457.1c-2.017 0-5.938-3.176-9.007-8.492C8.814 11.553 8.779 6.313 10 5.608a.903.903 0 0 1 .458-.1m-.001-2A2.871 2.871 0 0 0 9 3.875C6.13 5.532 6.938 12.304 10.804 19c3.284 5.69 7.72 9.493 10.74 9.493A2.87 2.87 0 0 0 23 28.124c2.87-1.656 2.062-8.428-1.804-15.124-3.284-5.69-7.72-9.493-10.74-9.493Z"
            />
            <path
                fill="#0288d1"
                d="M21.543 5.507a.9.9 0 0 1 .457.1c1.221.706 1.186 5.946-2.536 12.393-3.07 5.316-6.99 8.493-9.007 8.493a.9.9 0 0 1-.457-.1C8.779 25.686 8.814 20.446 12.536 14c3.07-5.316 6.99-8.493 9.007-8.493m0-2c-3.02 0-7.455 3.804-10.74 9.493C6.939 19.696 6.13 26.468 9 28.124a2.87 2.87 0 0 0 1.457.369c3.02 0 7.455-3.804 10.74-9.493C25.061 12.304 25.87 5.532 23 3.876a2.87 2.87 0 0 0-1.457-.369Z"
            />
        </svg>
    ),
    json: (
        <svg xmlns="http://www.w3.org/2000/svg" viewBox="0 -960 960 960">
            <path
                fill="#f9a825"
                d="M560-160v-80h120q17 0 28.5-11.5T720-280v-80q0-38 22-69t58-44v-14q-36-13-58-44t-22-69v-80q0-17-11.5-28.5T680-720H560v-80h120q50 0 85 35t35 85v80q0 17 11.5 28.5T840-560h40v160h-40q-17 0-28.5 11.5T800-360v80q0 50-35 85t-85 35H560Zm-280 0q-50 0-85-35t-35-85v-80q0-17-11.5-28.5T120-400H80v-160h40q17 0 28.5-11.5T160-600v-80q0-50 35-85t85-35h120v80H280q-17 0-28.5 11.5T240-680v80q0 38-22 69t-58 44v14q36 13 58 44t22 69v80q0 17 11.5 28.5T280-240h120v80H280Z"
            />
        </svg>
    ),
    csv: (
        <svg xmlns="http://www.w3.org/2000/svg" viewBox="-2 -2 17 17" fill="none">
            <path
                d="M13.5 3.5H14V3.29289L13.8536 3.14645L13.5 3.5ZM10.5 0.5L10.8536 0.146447L10.7071 0H10.5V0.5ZM6.5 6.5V6H6V6.5H6.5ZM6.5 8.5H6V9H6.5V8.5ZM8.5 8.5H9V8H8.5V8.5ZM8.5 10.5V11H9V10.5H8.5ZM10.5 9.5H10V9.70711L10.1464 9.85355L10.5 9.5ZM11.5 10.5L11.1464 10.8536L11.5 11.2071L11.8536 10.8536L11.5 10.5ZM12.5 9.5L12.8536 9.85355L13 9.70711V9.5H12.5ZM2.5 6.5V6H2V6.5H2.5ZM2.5 10.5H2V11H2.5V10.5ZM2 5V1.5H1V5H2ZM13 3.5V5H14V3.5H13ZM2.5 1H10.5V0H2.5V1ZM10.1464 0.853553L13.1464 3.85355L13.8536 3.14645L10.8536 0.146447L10.1464 0.853553ZM2 1.5C2 1.22386 2.22386 1 2.5 1V0C1.67157 0 1 0.671573 1 1.5H2ZM1 12V13.5H2V12H1ZM2.5 15H12.5V14H2.5V15ZM14 13.5V12H13V13.5H14ZM12.5 15C13.3284 15 14 14.3284 14 13.5H13C13 13.7761 12.7761 14 12.5 14V15ZM1 13.5C1 14.3284 1.67157 15 2.5 15V14C2.22386 14 2 13.7761 2 13.5H1ZM9 6H6.5V7H9V6ZM6 6.5V8.5H7V6.5H6ZM6.5 9H8.5V8H6.5V9ZM8 8.5V10.5H9V8.5H8ZM8.5 10H6V11H8.5V10ZM10 6V9.5H11V6H10ZM10.1464 9.85355L11.1464 10.8536L11.8536 10.1464L10.8536 9.14645L10.1464 9.85355ZM11.8536 10.8536L12.8536 9.85355L12.1464 9.14645L11.1464 10.1464L11.8536 10.8536ZM13 9.5V6H12V9.5H13ZM5 6H2.5V7H5V6ZM2 6.5V10.5H3V6.5H2ZM2.5 11H5V10H2.5V11Z"
                fill="#000000"
            />
        </svg>
    ),
};

export const CodePreview: FC<CodeEditorProps> = ({
    files,
    selectedFile,
    handleFileClick,
    desiredFramework,
    actualFramework,
    examplePath,
    theme,
    isMaxWidth
}) => {
    const [hasShownDialog, setHasShownDialog] = useState(false);
    const [showDialog, setShowDialog] = useState(false);

    enum ECodeSizingMode {
        Minimised,
        Fullscreen
    }

    const [codeSizing, setCodeSizing] = useState(isMaxWidth ? ECodeSizingMode.Minimised : ECodeSizingMode.Fullscreen);
    const isFullscreen = codeSizing == ECodeSizingMode.Fullscreen;

    const handleMouseEnter = () => {
        if (!hasShownDialog && actualFramework && actualFramework !== desiredFramework) {
            setShowDialog(true);
            setHasShownDialog(true);
        }
    };

    function copyCurrentFile() {
        navigator.clipboard.writeText(selectedFile.content);
    }

    useEffect(() => {
        // Reset dialog state when example changes
        setHasShownDialog(false);
        setShowDialog(false);
    }, [examplePath]);

    useEffect(() => {
        if (isMaxWidth) {
            setCodeSizing(ECodeSizingMode.Fullscreen);
        }
        else {
            setCodeSizing(ECodeSizingMode.Minimised);
        }
    }, [isMaxWidth]);

    return (
        <div 
            className={`${classes.editorWrapper} ${(isFullscreen && !isMaxWidth) ? classes.fullscreenEditor : ''}`} 
            onMouseEnter={handleMouseEnter}
            style={{
                maxHeight: (!isFullscreen && isMaxWidth) ? 60 : "100%",
            }}
        >
            <div 
                className={classes.horizontalScroller} 
                suppressHydrationWarning={true}
                style={{ minWidth: `calc(100% - 90px)` }}
            >
                {/* VSCode-like horizontal scrollable tabs */}
                {files
                    .sort((a, b) => {
                        if (a.name.includes("drawExample")) {
                            return -1;
                        }
                        if (b.name.includes("drawExample")) {
                            return 1;
                        }
                        if (a.name.includes("index")) {
                            return -1;
                        }
                        if (b.name.includes("index")) {
                            return 1;
                        }
                        return a.name.localeCompare(b.name);
                    })
                    .map((file) => (
                        <div
                            key={file.name}
                            className={`${classes.selectTab} ${
                                selectedFile.name === file.name ? classes.activeTab : ""
                            }`}
                            onClick={() => handleFileClick(file.name)}
                        >
                            {ICONS[file.name.split(".").pop() as keyof typeof ICONS]}
                            <p>{getFileName(file.name)}</p>
                        </div>
                    ))}
            </div>

<<<<<<< HEAD
            <div className={classes.rightButtonGroup}>
                {/* Copy to clipboard */}
                <button
                    className={classes.copyButton}
                    onClick={() => copyCurrentFile()}
                >
                    <svg xmlns="http://www.w3.org/2000/svg" fill="none" viewBox="0 0 24 24" strokeWidth={1.5} stroke="currentColor">
                        <path strokeLinecap="round" strokeLinejoin="round" d="M9 12h3.75M9 15h3.75M9 18h3.75m3 .75H18a2.25 2.25 0 0 0 2.25-2.25V6.108c0-1.135-.845-2.098-1.976-2.192a48.424 48.424 0 0 0-1.123-.08m-5.801 0c-.065.21-.1.433-.1.664 0 .414.336.75.75.75h4.5a.75.75 0 0 0 .75-.75 2.25 2.25 0 0 0-.1-.664m-5.8 0A2.251 2.251 0 0 1 13.5 2.25H15c1.012 0 1.867.668 2.15 1.586m-5.8 0c-.376.023-.75.05-1.124.08C9.095 4.01 8.25 4.973 8.25 6.108V8.25m0 0H4.875c-.621 0-1.125.504-1.125 1.125v11.25c0 .621.504 1.125 1.125 1.125h9.75c.621 0 1.125-.504 1.125-1.125V9.375c0-.621-.504-1.125-1.125-1.125H8.25ZM6.75 12h.008v.008H6.75V12Zm0 3h.008v.008H6.75V15Zm0 3h.008v.008H6.75V18Z" />
                    </svg>
                </button>

                {/* Minimize */}
                <IconButton
                    icon={<svg xmlns="http://www.w3.org/2000/svg" viewBox="2 2 20 20" stroke="currentColor">
                        <path strokeWidth="2" d="M 5 9 h4v-4M 19 15 h-4v4M 15 5 v4h4M 5 15 h4v4"/>
                    </svg>}
                    selected={!isFullscreen}
                    onClick={() => setCodeSizing(ECodeSizingMode.Minimised)}
                    title="Minimise"
                    noPadding
                />

                {/* Fullscreen */}
                <IconButton
                    icon={<svg xmlns="http://www.w3.org/2000/svg" viewBox="2 2 20 20" fill="currentColor">
                        <path xmlns="http://www.w3.org/2000/svg" d="M7 14H5v5h5v-2H7v-3zm-2-4h2V7h3V5H5v5zm12 7h-3v2h5v-5h-2v3zM14 5v2h3v3h2V5h-5z"></path>
                    </svg>}
                    selected={isFullscreen}
                    onClick={() => setCodeSizing(ECodeSizingMode.Fullscreen)}
                    title="Fullscreen"
                    noPadding
                />
            </div>
=======
            {/* Copy to clipboard */}
            <button className={classes.copyButton} onClick={() => copyCurrentFile()}>
                <svg
                    xmlns="http://www.w3.org/2000/svg"
                    fill="none"
                    viewBox="0 0 24 24"
                    strokeWidth={1}
                    stroke="currentColor"
                    className="size-6"
                >
                    <path
                        strokeLinecap="round"
                        strokeLinejoin="round"
                        d="M9 12h3.75M9 15h3.75M9 18h3.75m3 .75H18a2.25 2.25 0 0 0 2.25-2.25V6.108c0-1.135-.845-2.098-1.976-2.192a48.424 48.424 0 0 0-1.123-.08m-5.801 0c-.065.21-.1.433-.1.664 0 .414.336.75.75.75h4.5a.75.75 0 0 0 .75-.75 2.25 2.25 0 0 0-.1-.664m-5.8 0A2.251 2.251 0 0 1 13.5 2.25H15c1.012 0 1.867.668 2.15 1.586m-5.8 0c-.376.023-.75.05-1.124.08C9.095 4.01 8.25 4.973 8.25 6.108V8.25m0 0H4.875c-.621 0-1.125.504-1.125 1.125v11.25c0 .621.504 1.125 1.125 1.125h9.75c.621 0 1.125-.504 1.125-1.125V9.375c0-.621-.504-1.125-1.125-1.125H8.25ZM6.75 12h.008v.008H6.75V12Zm0 3h.008v.008H6.75V15Zm0 3h.008v.008H6.75V18Z"
                    />
                </svg>
            </button>
>>>>>>> 484a5001

            {/* Code */}
            <section 
                className={classes.code}
                style={{ 
                    maxHeight: (!isFullscreen && isMaxWidth) ? 0 : "100%", 
                    position: 'relative',
                }}
            >
                <SyntaxHighlighter
                    language={EditorLanguageMap[selectedFile.name.split(".").pop() as keyof typeof EditorLanguageMap]}
                    // @ts-ignore
                    style={theme === ETheme.dark ? DarkStyles : LightStyles}
                    showLineNumbers={true}
                    wrapLines
                >
                    {selectedFile.content}
                </SyntaxHighlighter>
            </section>

            <Dialog
                isOpen={showDialog}
                onClose={() => setShowDialog(false)}
                text={`This example will be shown in ${FRAMEWORK_NAME[actualFramework]} instead of ${FRAMEWORK_NAME[desiredFramework]}.`}
            />
        </div>
    );
};<|MERGE_RESOLUTION|>--- conflicted
+++ resolved
@@ -455,7 +455,6 @@
                     ))}
             </div>
 
-<<<<<<< HEAD
             <div className={classes.rightButtonGroup}>
                 {/* Copy to clipboard */}
                 <button
@@ -489,25 +488,6 @@
                     noPadding
                 />
             </div>
-=======
-            {/* Copy to clipboard */}
-            <button className={classes.copyButton} onClick={() => copyCurrentFile()}>
-                <svg
-                    xmlns="http://www.w3.org/2000/svg"
-                    fill="none"
-                    viewBox="0 0 24 24"
-                    strokeWidth={1}
-                    stroke="currentColor"
-                    className="size-6"
-                >
-                    <path
-                        strokeLinecap="round"
-                        strokeLinejoin="round"
-                        d="M9 12h3.75M9 15h3.75M9 18h3.75m3 .75H18a2.25 2.25 0 0 0 2.25-2.25V6.108c0-1.135-.845-2.098-1.976-2.192a48.424 48.424 0 0 0-1.123-.08m-5.801 0c-.065.21-.1.433-.1.664 0 .414.336.75.75.75h4.5a.75.75 0 0 0 .75-.75 2.25 2.25 0 0 0-.1-.664m-5.8 0A2.251 2.251 0 0 1 13.5 2.25H15c1.012 0 1.867.668 2.15 1.586m-5.8 0c-.376.023-.75.05-1.124.08C9.095 4.01 8.25 4.973 8.25 6.108V8.25m0 0H4.875c-.621 0-1.125.504-1.125 1.125v11.25c0 .621.504 1.125 1.125 1.125h9.75c.621 0 1.125-.504 1.125-1.125V9.375c0-.621-.504-1.125-1.125-1.125H8.25ZM6.75 12h.008v.008H6.75V12Zm0 3h.008v.008H6.75V15Zm0 3h.008v.008H6.75V18Z"
-                    />
-                </svg>
-            </button>
->>>>>>> 484a5001
 
             {/* Code */}
             <section 
