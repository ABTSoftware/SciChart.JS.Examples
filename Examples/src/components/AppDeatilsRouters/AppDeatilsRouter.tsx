--- conflicted
+++ resolved
@@ -14,13 +14,10 @@
 import ExamplesRoot from "../Examples/ExampleRootDetails";
 import FileExplorer from "../FileExplorer/FileExplorer";
 import GalleryItems from "../GalleryItems";
-<<<<<<< HEAD
-import { EPageLayout } from "../../helpers/shared/Helpers/frameworkParametrization";
-=======
 import { generateSearchItems, TSearchItem } from "../Search/searchItems";
 import classes from "./AppDeatilsRouter.scss";
 import MarkdownContent from "./MarkdownContent";
->>>>>>> 0c553dbd
+import { EPageLayout } from "../../helpers/shared/Helpers/frameworkParametrization";
 
 type TProps = {
     currentExample: TExamplePage;
@@ -112,33 +109,7 @@
     });
 
     const [openedMenuItems, setOpenedMenuItems] = useState<Record<string, boolean>>(initialOpenedMenuItems);
-<<<<<<< HEAD
     const PageTitle = getTitle(currentExample.title, selectedFramework);
-=======
-    const [isDrawerOpened, setIsDrawerOpened] = useState(false);
-
-    const searchItems: TSearchItem[] = useMemo(
-        () => generateSearchItems(ALL_MENU_ITEMS, selectedFramework),
-        [selectedFramework]
-    );
-    const PageTitle = getFrameworkContent(currentExample.title, selectedFramework);
-    const [query, setQuery] = useState("");
-    const [filteredOptions, setFilteredOptions] = useState([]);
-
-    const handleInputChange = (e: any) => {
-        const value = e.target.value.toLowerCase();
-        setQuery(e.target.value);
-
-        if (value) {
-            const filtered = searchItems.filter(
-                (item) => item.category.toLowerCase().includes(value) || item.keywords.toLowerCase().includes(value)
-            );
-            setFilteredOptions(filtered);
-        } else {
-            setFilteredOptions([]);
-        }
-    };
->>>>>>> 0c553dbd
 
     useEffect(() => {
         fetch("/source/" + currentExample.path + "?framework=" + selectedFramework)
@@ -209,14 +180,9 @@
                             </ul>
                         </div>
 
-<<<<<<< HEAD
                         <div style={{ display: "flex"}}>
                             {/* Title */}
                             <h1 className={classes.headingtxt}>{PageTitle}</h1>
-=======
-                    {/* Subtitle */}
-                    <p className={classes.chartdescription}>{currentExample.subtitle(selectedFramework)}</p>
->>>>>>> 0c553dbd
 
                             {/* Git, CodeSandbox, Stackblitz buttons */}
                             {!(pageLayout === EPageLayout.MaxWidth) ?
@@ -243,10 +209,7 @@
                                     >
                                         <path fill="#ffffff" d="M10.797 14.182H3.635L16.728 0l-3.525 9.818h7.162L7.272 24l3.524-9.818Z"/>
                                     </svg>
-<<<<<<< HEAD
                                     &nbsp;Edit
-=======
->>>>>>> 0c553dbd
                                 </a>
                                 <a
                                     rel="nofollow external"
@@ -257,14 +220,7 @@
                                     }`}
                                     title={
                                         isFrameworkVariantAvailable
-<<<<<<< HEAD
                                             ? `Edit ${getTitle(currentExample.title, selectedFramework)} in CodeSandbox`
-=======
-                                            ? `Edit ${getFrameworkContent(
-                                                  currentExample.title,
-                                                  selectedFramework
-                                              )} in StackBlitz`
->>>>>>> 0c553dbd
                                             : `Sorry, we have not got ${FRAMEWORK_NAME[selectedFramework]} code for this example yet, so you will see react code instead, but the actual chart code is always the same. Contact support@scichart.com to request prioritisation of this example`
                                     }
                                     target="_blank"
@@ -326,7 +282,10 @@
                                     }`}
                                     title={
                                         isFrameworkVariantAvailable
-                                            ? `Edit ${getTitle(currentExample.title, selectedFramework)} in StackBlitz`
+                                            ? `Edit ${getFrameworkContent(
+                                                  currentExample.title,
+                                                  selectedFramework
+                                              )} in StackBlitz`
                                             : `Sorry, we have not got ${FRAMEWORK_NAME[selectedFramework]} code for this example yet, so you will see react code instead, but the actual chart code is always the same. Contact support@scichart.com to request prioritisation of this example`
                                     }
                                     target="_blank"
@@ -387,10 +346,7 @@
                                             d="M15,3C8.373,3,3,8.373,3,15c0,5.623,3.872,10.328,9.092,11.63C12.036,26.468,12,26.28,12,26.047v-2.051 c-0.487,0-1.303,0-1.508,0c-0.821,0-1.551-0.353-1.905-1.009c-0.393-0.729-0.461-1.844-1.435-2.526 c-0.289-0.227-0.069-0.486,0.264-0.451c0.615,0.174,1.125,0.596,1.605,1.222c0.478,0.627,0.703,0.769,1.596,0.769 c0.433,0,1.081-0.025,1.691-0.121c0.328-0.833,0.895-1.6,1.588-1.962c-3.996-0.411-5.903-2.399-5.903-5.098 c0-1.162,0.495-2.286,1.336-3.233C9.053,10.647,8.706,8.73,9.435,8c1.798,0,2.885,1.166,3.146,1.481C13.477,9.174,14.461,9,15.495,9 c1.036,0,2.024,0.174,2.922,0.483C18.675,9.17,19.763,8,21.565,8c0.732,0.731,0.381,2.656,0.102,3.594 c0.836,0.945,1.328,2.066,1.328,3.226c0,2.697-1.904,4.684-5.894,5.097C18.199,20.49,19,22.1,19,23.313v2.734 c0,0.104-0.023,0.179-0.035,0.268C23.641,24.676,27,20.236,27,15C27,8.373,21.627,3,15,3z"
                                         ></path>
                                     </svg>
-<<<<<<< HEAD
                                     &nbsp;View&nbsp;Source
-=======
->>>>>>> 0c553dbd
                                 </a>
                             </div>
                             
@@ -429,30 +385,7 @@
                             {getTitle(currentExample.description, selectedFramework)}
                         </p>
 
-<<<<<<< HEAD
-=======
-                            {/* <Editor
-                                theme="light"
-                                height="40vh"
-                                width="100%"
-                                language={
-                                    EditorLanguageMap[
-                                        selectedFile.name.split(".").pop() as keyof typeof EditorLanguageMap
-                                    ]
-                                }
-                                value={selectedFile.content}
-                                options={{
-                                    readOnly: true, // to edit this example, press the "edit" button
-                                    lineNumbersMinChars: 3,
-                                    minimap: {
-                                        enabled: true,
-                                    },
-                                    fontSize: 16,
-                                }}
-                            /> */}
-                        </div>
                         <MarkdownContent selectedFramework={selectedFramework} currentExample={currentExample} />
->>>>>>> 0c553dbd
                     </div>
                     <GalleryItems 
                         examples={seeAlso} 
