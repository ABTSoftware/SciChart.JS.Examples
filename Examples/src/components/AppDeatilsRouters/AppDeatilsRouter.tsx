import { Editor } from "@monaco-editor/react";
import { FC, useContext, useEffect, useMemo, useState } from "react";
import { FrameworkContext } from "../../helpers/shared/Helpers/FrameworkContext";
import {
    EPageFramework,
    FRAMEWORK_NAME,
    getFrameworkContent,
} from "../../helpers/shared/Helpers/frameworkParametrization";
import { GalleryItem } from "../../helpers/types/types";
import { TExamplePage } from "../AppRouter/examplePages";
import { ALL_MENU_ITEMS, MENU_ITEMS_2D, MENU_ITEMS_3D, MENU_ITEMS_FEATURED_APPS } from "../AppRouter/examples";
import { ExampleBreadcrumbs } from "../Breadcrumbs/ExampleBreadcrumbs";
import DrawerContent from "../DrawerContent/DrawerContent";
import ExamplesRoot from "../Examples/ExampleRootDetails";
import FileExplorer from "../FileExplorer/FileExplorer";
import GalleryItems from "../GalleryItems";
import { generateSearchItems, TSearchItem } from "../Search/searchItems";
import classes from "./AppDeatilsRouter.scss";
import MarkdownContent from "./MarkdownContent";
import { EPageLayout } from "../../helpers/shared/Helpers/frameworkParametrization";
import { CodeSandbox } from "../CodeSandbox";
import { StackblitzEditor } from "../CodeSandbox/StackblitzEditor";
import { SandboxPlatform } from "../CodeSandbox/SandboxPlatform";
import { CodeActionButtons } from "./CodeActionButtons";
import { Dialog } from "../Dialog/Dialog";

type TProps = {
    currentExample: TExamplePage;
    isIFrame?: boolean;
    seeAlso: GalleryItem[];
};

interface IFiles {
    [key: string]: {
        content: string;
        isBinary: boolean;
    };
}

const EditorLanguageMap = {
    ts: "typescript",
    js: "javascript",
    css: "css",
    html: "html",
    jsx: "javascript",
    tsx: "typescript",
};

const mockFiles = [
    {
        name: "drawExample-for-testing.ts",
        content: `import { SciChartSurface } from "scichart/Charting/Visuals/SciChartSurface";
import { NumericAxis } from "scichart/Charting/Visuals/Axis/NumericAxis";
import { EAxisAlignment } from "scichart/types/AxisAlignment";
import { EAutoRange } from "scichart/types/AutoRange";

export async function drawExample(divId: string) {  
    const { sciChartSurface, wasmContext } = await SciChartSurface.create(divId);

    sciChartSurface.xAxes.add(new NumericAxis(wasmContext, { 
        axisAlignment: EAxisAlignment.Bottom 
    }));

    sciChartSurface.yAxes.add(new NumericAxis(wasmContext, { 
        axisAlignment: EAxisAlignment.Left, 
        autoRange: EAutoRange.Always 
    }));

    sciChartSurface.renderableSeries.add(new LineSeries(wasmContext, {
        dataSeries: new XyDataSeries(wasmContext, {
            dataSeriesName: "Line Series",
            xValues: [1, 2, 3, 4, 5],
            yValues: [1, 2, 3, 4, 5]
        })
    }))

    sciChartSurface.zoomExtents();
}`,
    },
    {
        name: "index.tsx",
        content: `import { SciChartSurface } from "scichart/Charting/Visuals/SciChartSurface";`,
    },
];

const CodeEditor: FC<{
    files: { name: string; content: string }[];
    selectedFile: { name: string; content: string };
    handleFileClick: (fileName: string) => void;
    desiredFramework: EPageFramework;
    actualFramework: EPageFramework | null;
    examplePath: string;
}> = ({ files, selectedFile, handleFileClick, desiredFramework, actualFramework, examplePath }) => {
    const [hasShownDialog, setHasShownDialog] = useState(false);
    const [showDialog, setShowDialog] = useState(false);

    const handleMouseEnter = () => {
        if (!hasShownDialog && actualFramework && actualFramework !== desiredFramework) {
            setShowDialog(true);
            setHasShownDialog(true);
        }
    };

    useEffect(() => {
        // Reset dialog state when example changes
        setHasShownDialog(false);
        setShowDialog(false);
    }, [examplePath]);

    return (
        <div className={classes.editortabwrap} onMouseEnter={handleMouseEnter}>
            <FileExplorer files={files} selectedFile={selectedFile} handleFileClick={handleFileClick} />
            <Editor
                theme="light"
                height="100%"
                width="100%"
                language={EditorLanguageMap[selectedFile.name.split(".").pop() as keyof typeof EditorLanguageMap]}
                value={selectedFile.content}
                options={{
                    readOnly: true,
                    lineNumbersMinChars: 3,
                    minimap: { enabled: true },
                    fontSize: 16,
                }}
            />
            <Dialog
                isOpen={showDialog}
                onClose={() => setShowDialog(false)}
                text={`This example will be shown in ${FRAMEWORK_NAME[actualFramework]} instead of ${FRAMEWORK_NAME[desiredFramework]}.`}
            />
        </div>
    );
};

const AppDeatilsRouter: FC<TProps> = (props) => {
    const { currentExample, seeAlso } = props;
    const [sourceFiles, setSourceFiles] = useState<{ name: string; content: string }[]>(mockFiles);
    const [selectedFile, setSelectedFile] = useState<{ name: string; content: string }>(mockFiles[0]);

    const [pageLayout, setPageLayout] = useState<EPageLayout>(currentExample.pageLayout ?? EPageLayout.Default);
    const [embedCode, setEmbedCode] = useState<boolean>(false);
    const [sandboxPlatform, setSandboxPlatform] = useState<SandboxPlatform>(SandboxPlatform.CodeSandbox);
    const [sandboxId, setSandboxId] = useState<string>("");
    const [projectFiles, setProjectFiles] = useState<any>(null);
    const [sourceFramework, setSourceFramework] = useState<EPageFramework | null>(null);
    const [sandboxFramework, setSandboxFramework] = useState<EPageFramework | null>(null);

    const selectedFramework = useContext(FrameworkContext);
    const pageTitle = getFrameworkContent(currentExample.title, selectedFramework);

    let initialOpenedMenuItems = {
        MENU_ITEMS_FEATURED_APPS_ID: true,
        MENU_ITEMS_3D_ID: true,
        MENU_ITEMS_2D_ID: true,
    };

    MENU_ITEMS_FEATURED_APPS.forEach((item) => {
        initialOpenedMenuItems = { ...initialOpenedMenuItems, [item.id]: true };
    });
    MENU_ITEMS_3D.forEach((item) => {
        initialOpenedMenuItems = { ...initialOpenedMenuItems, [item.id]: true };
    });
    MENU_ITEMS_2D.forEach((item) => {
        initialOpenedMenuItems = { ...initialOpenedMenuItems, [item.id]: true };
    });

    const [openedMenuItems, setOpenedMenuItems] = useState<Record<string, boolean>>(initialOpenedMenuItems);

    useEffect(() => {
        window.scrollTo({
            top: 0,
            behavior: "smooth",
        });
        fetch("/source/" + currentExample.path + "?framework=" + selectedFramework)
            .then((response) => {
                if (!response.ok) {
                    throw new Error("Network response was not ok");
                }
                return response.json();
            })
            .then((json: { files: { name: string; content: string }[]; framework: EPageFramework }) => {
                let defaultFile = json.files.find((f) => f.name === "drawExample.ts");
                if (!defaultFile) {
                    defaultFile = json.files[json.files.length - 1];
                }
                setSelectedFile({ name: defaultFile.name, content: defaultFile.content });
                setSourceFiles(json.files);
                setSourceFramework(json.framework);
            });
    }, [currentExample, selectedFramework]);

    useEffect(() => {
        if (embedCode) {
            setEmbedCode(false);
            setProjectFiles(null);
            setSandboxFramework(null);
        }
    }, []);

    const handleFileClick = (fileName: string) => {
        const file = sourceFiles.find((f) => f.name === fileName);
        setSelectedFile({ name: fileName, content: file.content });
    };

    const setOpenedMenuItem = (id: string, value: boolean = true) => {
        setOpenedMenuItems({ ...openedMenuItems, [id]: value });
    };

    const testIsOpened = (id: string): boolean => !!openedMenuItems[id];
    const toggleOpenedMenuItem = (id: string) => setOpenedMenuItem(id, !openedMenuItems[id]);

    const handleBack = () => {
        setEmbedCode(false);
        setSandboxId("");
        setProjectFiles(null);
        setSandboxFramework(null);
    };

    const handleSandboxOpen = (platform: SandboxPlatform, id: string, files?: any, framework?: EPageFramework) => {
        setSandboxPlatform(platform);
        setSandboxId(id);
        if (files) {
            setProjectFiles(files);
        }
        if (framework) {
            setSandboxFramework(framework);
        }
        setEmbedCode(true);
    };

    const renderEditor = () => {
        return sandboxPlatform === SandboxPlatform.CodeSandbox ? (
            <CodeSandbox
                id={sandboxId}
                onBack={handleBack}
                platform={sandboxPlatform}
                exampleName={pageTitle}
                desiredFramework={selectedFramework}
                actualFramework={sandboxFramework || selectedFramework}
            />
        ) : (
            <StackblitzEditor id={sandboxId} onBack={handleBack} exampleName={pageTitle} projectFiles={projectFiles} />
        );
    };

    const LayoutButtons = () => {
        return (
            <ul className={classes.layoutButtons}>
                <li
                    onClick={() => setPageLayout(EPageLayout.Default)}
                    className={pageLayout === EPageLayout.Default ? classes.active : ""}
                >
                    <svg xmlns="http://www.w3.org/2000/svg" fill="none" viewBox="0 0 24 24">
                        <rect x="1.3" y="1.3" width="10" height="21.4" stroke="none" rx="2" />
                        <rect x="12.7" y="1.3" width="10" height="21.4" stroke="none" rx="2" />
                    </svg>
                </li>

                <li
                    onClick={() => setPageLayout(EPageLayout.MaxWidth)}
                    className={pageLayout === EPageLayout.MaxWidth ? classes.active : ""}
                >
                    <svg xmlns="http://www.w3.org/2000/svg" fill="none" viewBox="0 0 24 24">
                        <rect x="1.3" y="1.3" width="21.4" height="10" stroke="none" rx="2" />
                        <rect x="1.3" y="12.7" width="21.4" height="10" stroke="none" rx="2" />
                    </svg>
                </li>
            </ul>
        );
    };

    return (
        <div>
            <div className={classes.mainWrapper}>
                <div className={classes.DrawerDesktop}>
                    <DrawerContent
                        testIsOpened={testIsOpened}
                        toggleOpenedMenuItem={toggleOpenedMenuItem}
                        toggleDrawer={() => {}}
                    />
                </div>
                <div style={{ display: "flex", flexDirection: "column", gap: 15, width: "100%" }}>
                    <div className={classes.contentwrapper}>
                        <div style={{ display: "flex" }}>
                            <ExampleBreadcrumbs />

                            <LayoutButtons />
                        </div>

<<<<<<< HEAD
                        <div style={{ display: "flex", justifyContent: "center" }}>
                            <h1 className={classes.headingtxt} style={{ margin: "-10px 0" }}>
=======
                        <div style={{ display: "flex", justifyContent: "center"}}>
                            <h1 className={classes.headingtxt} style={{
                                margin: '-10px 0', 
                                marginInline: (pageLayout === EPageLayout.MaxWidth) ? 'auto': 0,
                                width: (pageLayout === EPageLayout.MaxWidth) ? '110vh': 'auto'
                            }}>
>>>>>>> ff21a868
                                {pageTitle}
                            </h1>

                            {/* Github, stackblitz buttons visible on maxwidth layout */}
                            {!(pageLayout === EPageLayout.MaxWidth) ? (
                                <CodeActionButtons
                                    className={`${classes.tabbtnwrap} ${classes.hiddenSmall}`}
                                    {...{ currentExample, selectedFramework, selectedFile }}
                                    onSandboxOpen={handleSandboxOpen}
                                    style={{ marginLeft: "auto" }}
                                />
                            ) : null}
                        </div>

<<<<<<< HEAD
                        {/* Subtitle // this returns a <p> already, no need to update */}
                        {currentExample.subtitle(selectedFramework)}
=======
                        {/* Subtitle // this returns a <p> already */}
                        <span style={(pageLayout === EPageLayout.MaxWidth) 
                            ? {width: '100%', maxWidth: '110vh', margin: '0 auto', textAlign: 'start'}
                            : {}
                        }>
                            {currentExample.subtitle(selectedFramework)} 
                        </span>
>>>>>>> ff21a868

                        {/* Main example section */}
                        {embedCode ? (
                            renderEditor()
                        ) : (
                            <div // Chart + Code section
                                className={classes.dynamicFlexWrapper}
                                style={pageLayout === EPageLayout.MaxWidth ? { flexDirection: "column" } : {}}
                            >
                                <ExamplesRoot examplePage={currentExample} seeAlso={seeAlso} />
                                <CodeActionButtons
                                    {...{ currentExample, selectedFramework, selectedFile }}
                                    onSandboxOpen={handleSandboxOpen}
                                    className={`${classes.tabbtnwrap} ${
                                        pageLayout === EPageLayout.MaxWidth ? "" : classes.hiddenLarge
                                    }`}
                                    style={{ minHeight: 35, height: 35, padding: 0, width: "100%" }}
                                />
                                <CodeEditor
                                    files={sourceFiles}
                                    selectedFile={selectedFile}
                                    handleFileClick={handleFileClick}
                                    desiredFramework={selectedFramework}
                                    actualFramework={sourceFramework}
                                    examplePath={currentExample.path}
                                />
                            </div>
                        )}

                        {currentExample?.markdownContent?.length ? (
                            <MarkdownContent selectedFramework={selectedFramework} currentExample={currentExample} />
                        ) : null}
                    </div>
                    <GalleryItems examples={seeAlso} />
                </div>
            </div>
        </div>
    );
};

export default AppDeatilsRouter;<|MERGE_RESOLUTION|>--- conflicted
+++ resolved
@@ -287,17 +287,15 @@
                             <LayoutButtons />
                         </div>
 
-<<<<<<< HEAD
                         <div style={{ display: "flex", justifyContent: "center" }}>
-                            <h1 className={classes.headingtxt} style={{ margin: "-10px 0" }}>
-=======
-                        <div style={{ display: "flex", justifyContent: "center"}}>
-                            <h1 className={classes.headingtxt} style={{
-                                margin: '-10px 0', 
-                                marginInline: (pageLayout === EPageLayout.MaxWidth) ? 'auto': 0,
-                                width: (pageLayout === EPageLayout.MaxWidth) ? '110vh': 'auto'
-                            }}>
->>>>>>> ff21a868
+                            <h1
+                                className={classes.headingtxt}
+                                style={{
+                                    margin: "-10px 0",
+                                    marginInline: pageLayout === EPageLayout.MaxWidth ? "auto" : 0,
+                                    width: pageLayout === EPageLayout.MaxWidth ? "110vh" : "auto",
+                                }}
+                            >
                                 {pageTitle}
                             </h1>
 
@@ -312,18 +310,16 @@
                             ) : null}
                         </div>
 
-<<<<<<< HEAD
-                        {/* Subtitle // this returns a <p> already, no need to update */}
-                        {currentExample.subtitle(selectedFramework)}
-=======
                         {/* Subtitle // this returns a <p> already */}
-                        <span style={(pageLayout === EPageLayout.MaxWidth) 
-                            ? {width: '100%', maxWidth: '110vh', margin: '0 auto', textAlign: 'start'}
-                            : {}
-                        }>
-                            {currentExample.subtitle(selectedFramework)} 
+                        <span
+                            style={
+                                pageLayout === EPageLayout.MaxWidth
+                                    ? { width: "100%", maxWidth: "110vh", margin: "0 auto", textAlign: "start" }
+                                    : {}
+                            }
+                        >
+                            {currentExample.subtitle(selectedFramework)}
                         </span>
->>>>>>> ff21a868
 
                         {/* Main example section */}
                         {embedCode ? (
