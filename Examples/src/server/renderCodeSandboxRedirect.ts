--- conflicted
+++ resolved
@@ -35,7 +35,7 @@
           <meta name="robots" content="noindex" />
           <title>CodeSandbox Redirect Form</title>
       </head>
-      <body>  
+      <body>
         <p>The requested codesandbox example version doesn't exist. Try selecting other framework</p>
         <a href="${alternativeLink}" >React Example</a>
       </body>
@@ -61,11 +61,7 @@
         if (!isValidFramework) {
             return res.send(400);
         }
-<<<<<<< HEAD
-        const currentExampleKey = Object.keys(EXAMPLES_PAGES).find((key) => EXAMPLES_PAGES[key].path === pathname.replace("/", ""));
-=======
         const currentExampleKey = Object.keys(EXAMPLES_PAGES).find((key) => EXAMPLES_PAGES[key].path === examplePath);
->>>>>>> 5628ccf7
         const currentExample = EXAMPLES_PAGES[currentExampleKey];
 
         try {
