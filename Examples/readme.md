--- conflicted
+++ resolved
@@ -29,11 +29,7 @@
 2. `cd examples` and `npm install`
 3. compile the application `npm run build`
 4. now run the application `npm start`
-<<<<<<< HEAD
-5. Now open https://localhost:3000 to see the demo!
-=======
 5. Now open https://localhost:3000/demo to see the demo! Note that in production mode the app runs with a base path of /demo
->>>>>>> ae3f83e9
 
 ## Adding a new example to the demo app
 
@@ -43,22 +39,4 @@
 
 ## Reporting issues or requesting demos/features
 
-<<<<<<< HEAD
-If you find an issue in SciChart, please report it. You can do that either here under Issues, or at [scichart.com/contact-us](https://scichart.com/contact-us).
-
-## How to install a specific SciChart.js version from myget.org
-
-SciChart.js alpha versions are published to myget.org registry (https://www.myget.org/).
-
-**To install a specific version from myget.org**
-
-```
-npm i scichart@2.3.0-alpha.70 --reg https://www.myget.org/F/abtsoftware-bleeding-edge/npm/
-```
-
-```
-npm i scichart@4.0.618 --reg https://www.myget.org/F/abtsoftware-bleeding-edge/npm/
-```
-=======
-If you find an issue in SciChart, please report it. You can do that either here under Issues, or at [scichart.com/contact-us](https://scichart.com/contact-us).
->>>>>>> ae3f83e9
+If you find an issue in SciChart, please report it. You can do that either here under Issues, or at [scichart.com/contact-us](https://scichart.com/contact-us).